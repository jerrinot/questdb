--- conflicted
+++ resolved
@@ -44,6 +44,8 @@
 
     int getAnalyticColumnPoolCapacity();
 
+    long getDataAppendPageSize();
+
     DateFormat getBackupDirTimestampFormat();
 
     int getBackupMkDirMode();
@@ -81,8 +83,6 @@
 
     int getCreateTableModelPoolCapacity();
 
-    long getDataAppendPageSize();
-
     long getDataIndexKeyAppendPageSize();
 
     long getDataIndexValueAppendPageSize();
@@ -137,8 +137,6 @@
     MicrosecondClock getMicrosecondClock();
 
     MillisecondClock getMillisecondClock();
-
-    long getMiscAppendPageSize();
 
     int getMkDirMode();
 
@@ -183,6 +181,8 @@
 
     int getSampleByIndexSearchPageSize();
 
+    long getMiscAppendPageSize();
+
     long getSpinLockTimeoutUs();
 
     int getSqlAnalyticRowIdMaxPages();
@@ -222,20 +222,6 @@
     int getSqlHashJoinValueMaxPages();
 
     int getSqlHashJoinValuePageSize();
-
-    int getSqlJitBindVarsMemoryMaxPages();
-
-    int getSqlJitBindVarsMemoryPageSize();
-
-    int getSqlJitIRMemoryMaxPages();
-
-    int getSqlJitIRMemoryPageSize();
-
-    int getSqlJitMode();
-
-    int getSqlJitPageAddressCacheThreshold();
-
-    int getSqlJitRowsThreshold();
 
     int getSqlJoinContextPoolCapacity();
 
@@ -262,25 +248,20 @@
 
     int getSqlModelPoolCapacity();
 
+    int getSqlSortKeyMaxPages();
+
+    long getSqlSortKeyPageSize();
+
+    int getSqlSortLightValueMaxPages();
+
+    long getSqlSortLightValuePageSize();
+
+    int getSqlSortValueMaxPages();
+
+    int getSqlSortValuePageSize();
+
     int getSqlPageFrameMaxSize();
 
-    int getSqlSortKeyMaxPages();
-
-    long getSqlSortKeyPageSize();
-
-    int getSqlSortLightValueMaxPages();
-
-    long getSqlSortLightValuePageSize();
-
-    int getSqlSortValueMaxPages();
-
-    int getSqlSortValuePageSize();
-
-<<<<<<< HEAD
-    int getTableBlockWriterQueueCapacity();
-=======
-    int getSqlPageFrameMaxSize();
-
     int getSqlJitMode();
 
     int getSqlJitIRMemoryPageSize();
@@ -296,7 +277,6 @@
     int getSqlJitPageAddressCacheThreshold();
 
     boolean isSqlJitDebugEnabled();
->>>>>>> 22b61fcf
 
     TelemetryConfiguration getTelemetryConfiguration();
 
@@ -321,6 +301,4 @@
     boolean isO3QuickSortEnabled();
 
     boolean isParallelIndexingEnabled();
-
-    boolean isSqlJitDebugEnabled();
 }
/*******************************************************************************
 *     ___                  _   ____  ____
 *    / _ \ _   _  ___  ___| |_|  _ \| __ )
 *   | | | | | | |/ _ \/ __| __| | | |  _ \
 *   | |_| | |_| |  __/\__ \ |_| |_| | |_) |
 *    \__\_\\__,_|\___||___/\__|____/|____/
 *
 *  Copyright (c) 2014-2019 Appsicle
 *  Copyright (c) 2019-2022 QuestDB
 *
 *  Licensed under the Apache License, Version 2.0 (the "License");
 *  you may not use this file except in compliance with the License.
 *  You may obtain a copy of the License at
 *
 *  http://www.apache.org/licenses/LICENSE-2.0
 *
 *  Unless required by applicable law or agreed to in writing, software
 *  distributed under the License is distributed on an "AS IS" BASIS,
 *  WITHOUT WARRANTIES OR CONDITIONS OF ANY KIND, either express or implied.
 *  See the License for the specific language governing permissions and
 *  limitations under the License.
 *
 ******************************************************************************/

package io.questdb.griffin.engine.table;

import io.questdb.cairo.*;
import io.questdb.cairo.sql.Record;
import io.questdb.cairo.sql.*;
import io.questdb.cairo.vm.api.MemoryCARW;
import io.questdb.griffin.SqlException;
import io.questdb.griffin.SqlExecutionContext;
import io.questdb.griffin.engine.functions.bind.CompiledFilterSymbolBindVariable;
import io.questdb.jit.CompiledFilter;
import io.questdb.std.*;

import java.util.function.BooleanSupplier;

class CompiledFilterRecordCursor implements RecordCursor {

    private final PageAddressCacheRecord recordA = new PageAddressCacheRecord();
    private final PageAddressCacheRecord recordB = new PageAddressCacheRecord();
    private final PageAddressCache pageAddressCache;

    private PageFrameCursor pageFrameCursor;
    private RecordMetadata metadata;

    // Java based filter; used for page frames with present column tops
    private Function colTopsFilter;
    // JIT compiled filter; used for dense page frames (no column tops)
    private CompiledFilter compiledFilter;

    private final int rowsCapacityThreshold;
    private DirectLongList rows;
    private DirectLongList columns;
    private MemoryCARW bindVarMemory;
    private int bindVarCount;

    // Important invariant: only nextPage and other cursor iteration methods
    // are allowed to modify the below three fields
    private int pageFrameIndex;
    // The following fields are used for table iteration:
    // when compiled filter is in use, they store rows array indexes;
    // when Java filter is in use, they store rowids
    private long hi;
    private long current;

    private BooleanSupplier next;

    private final BooleanSupplier nextPage = this::nextPage;
    private final BooleanSupplier nextColTopsRow = this::nextColTopsRow;
    private final BooleanSupplier nextRow = this::nextRow;
    private final BooleanSupplier nextReenterPageFrame = this::nextReenterPageFrame;

    public CompiledFilterRecordCursor(CairoConfiguration configuration) {
        rowsCapacityThreshold = configuration.getSqlJitRowsThreshold() / Long.BYTES;
        pageAddressCache = new PageAddressCache(configuration);
    }

    public void of(
            RecordCursorFactory factory,
            Function filter,
            CompiledFilter compiledFilter,
            DirectLongList rows,
            DirectLongList columns,
            ObjList<Function> bindVarFunctions,
            MemoryCARW bindVarMemory,
            SqlExecutionContext executionContext
    ) throws SqlException {
        this.pageFrameIndex = -1;
        this.colTopsFilter = filter;
        this.compiledFilter = compiledFilter;
        this.rows = rows;
        this.columns = columns;
        this.metadata = factory.getMetadata();
        pageAddressCache.of(metadata);
        this.pageFrameCursor = factory.getPageFrameCursor(executionContext);
        recordA.of(pageFrameCursor, pageAddressCache);
        recordB.of(pageFrameCursor, pageAddressCache);
        this.next = nextPage;
        this.bindVarMemory = bindVarMemory;
        this.bindVarCount = bindVarFunctions.size();
        colTopsFilter.init(this, executionContext);
        prepareBindVarMemory(bindVarFunctions, executionContext);
    }

    private void prepareBindVarMemory(ObjList<Function> functions, SqlExecutionContext executionContext) throws SqlException {
        bindVarMemory.truncate();
        for (int i = 0, n = functions.size(); i < n; i++) {
            Function function = functions.getQuick(i);
            writeBindVarFunction(function, executionContext);
        }
    }

    @Override
    public void close() {
        if (rows.getCapacity() > rowsCapacityThreshold) {
            // This call will shrink down the underlying array
            rows.setCapacity(rowsCapacityThreshold);
        }
        bindVarMemory.truncate();
        pageAddressCache.clear();
        pageFrameCursor.close();
    }

    @Override
    public Record getRecord() {
        return recordA;
    }

    @Override
    public Record getRecordB() {
        return recordB;
    }

    @Override
    public void recordAt(Record record, long rowId) {
        final int frameIndex = Rows.toPartitionIndex(rowId);
        final long index = Rows.toLocalRowID(rowId);

        PageAddressCacheRecord pageAddressCacheRecord = (PageAddressCacheRecord) record;
        pageAddressCacheRecord.setFrameIndex(frameIndex);
        pageAddressCacheRecord.setRowIndex(index);
        next = nextReenterPageFrame;
    }

    private boolean nextReenterPageFrame() {
        if (pageFrameIndex == -1) {
            // Cursor iteration -> toTop -> recordAt case
            pageFrameCursor.toTop();
            next = nextPage;
            return next.getAsBoolean();
        }

        // Cursor iteration -> recordAt case
        recordA.setFrameIndex(pageFrameIndex);
        if (pageAddressCache.hasColumnTops(pageFrameIndex)) {
            next = nextColTopsRow;
        } else {
            next = nextRow;
        }
        return next.getAsBoolean();
    }

    @Override
    public void toTop() {
        pageFrameIndex = -1;
        colTopsFilter.toTop();
        pageFrameCursor.toTop();
        next = nextPage;
    }

    @Override
    public SymbolTable getSymbolTable(int columnIndex) {
        return pageFrameCursor.getSymbolTable(columnIndex);
    }

    @Override
    public boolean hasNext() {
        return next.getAsBoolean();
    }

    @Override
    public long size() {
        return -1;
    }

    private boolean nextColTopsRow() {
        seekNextColTopsRow();
        if (current < hi) {
            return true;
        }
        return nextPage();
    }

    private void seekNextColTopsRow() {
        while (++current < hi) {
            recordA.setRowIndex(current);
            if (colTopsFilter.getBool(recordA)) {
                return;
            }
        }
    }

    private boolean nextRow() {
        if (current < hi) {
            recordA.setRowIndex(rows.get(current++));
            return true;
        }
        return nextPage();
    }

    private boolean nextPage() {
        final int columnCount = metadata.getColumnCount();

        PageFrame frame;
        while ((frame = pageFrameCursor.next()) != null) {
            pageFrameIndex += 1;
            recordA.setFrameIndex(pageFrameIndex);
            pageAddressCache.add(pageFrameIndex, frame);

            final long rowCount = frame.getPartitionHi() - frame.getPartitionLo();

            if (pageAddressCache.hasColumnTops(pageFrameIndex)) {
                // Use Java filter implementation in case of a page frame with column tops.

                current = -1;
                hi = rowCount;
                seekNextColTopsRow();

                if (current < hi) {
                    next = nextColTopsRow;
                    return true;
                }
                continue;
            }

            // Use compiled filter in case of a dense page frame.

            columns.setCapacity(columnCount);
            columns.clear();
            for (int columnIndex = 0; columnIndex < columnCount; columnIndex++) {
                columns.add(pageAddressCache.getPageAddress(pageFrameIndex, columnIndex));
            }
            // TODO: page frames may be quite large; we may want to break them into smaller sub-frames
            if (rows.getCapacity() < rowCount) {
                rows.setCapacity(rowCount);
            }

            current = 0;
            hi = compiledFilter.call(
                    columns.getAddress(),
                    columns.size(),
                    bindVarMemory.getAddress(),
                    bindVarCount,
                    rows.getAddress(),
                    rowCount,
                    0
            );

            if (current < hi) {
                recordA.setRowIndex(rows.get(current));
                current += 1;
                next = nextRow;
                return true;
            }
        }
        return false;
    }

    private void writeBindVarFunction(Function function, SqlExecutionContext executionContext) throws SqlException {
        final int columnType = function.getType();
        final int columnTypeTag = ColumnType.tagOf(columnType);
        switch (columnTypeTag) {
            case ColumnType.BOOLEAN:
                bindVarMemory.putLong(function.getBool(null) ? 1 : 0);
                return;
            case ColumnType.BYTE:
                bindVarMemory.putLong(function.getByte(null));
                return;
            case ColumnType.GEOBYTE:
                bindVarMemory.putLong(function.getGeoByte(null));
                return;
            case ColumnType.SHORT:
                bindVarMemory.putLong(function.getShort(null));
                return;
            case ColumnType.GEOSHORT:
                bindVarMemory.putLong(function.getGeoShort(null));
                return;
            case ColumnType.CHAR:
                bindVarMemory.putLong(function.getChar(null));
                return;
            case ColumnType.INT:
                bindVarMemory.putLong(function.getInt(null));
                return;
            case ColumnType.GEOINT:
                bindVarMemory.putLong(function.getGeoInt(null));
                return;
            case ColumnType.SYMBOL:
                assert function instanceof CompiledFilterSymbolBindVariable;
                function.init(this, executionContext);
                bindVarMemory.putLong(function.getInt(null));
                return;
            case ColumnType.FLOAT:
                // compiled filter function will read only the first word
                bindVarMemory.putFloat(function.getFloat(null));
                bindVarMemory.putFloat(Float.NaN);
                return;
            case ColumnType.LONG:
                bindVarMemory.putLong(function.getLong(null));
                return;
            case ColumnType.GEOLONG:
                bindVarMemory.putLong(function.getGeoLong(null));
                return;
            case ColumnType.DATE:
                bindVarMemory.putLong(function.getDate(null));
                return;
            case ColumnType.TIMESTAMP:
                bindVarMemory.putLong(function.getTimestamp(null));
                return;
            case ColumnType.DOUBLE:
                bindVarMemory.putDouble(function.getDouble(null));
                return;
            default:
                throw SqlException.position(0).put("unsupported bind variable type: ").put(ColumnType.nameOf(columnTypeTag));
        }
    }
<<<<<<< HEAD
=======

    public static class PageFrameRecord implements Record {

        private final ByteSequenceView bsview = new ByteSequenceView();
        private final CharSequenceView csview = new CharSequenceView();
        private final CharSequenceView csview2 = new CharSequenceView();
        private final Long256Impl long256A = new Long256Impl();
        private final Long256Impl long256B = new Long256Impl();

        private PageFrameCursor cursor;
        private PageAddressCache pageAddressCache;
        private int frameIndex;
        private long index;

        public void jumpTo(int frameIndex) {
            this.frameIndex = frameIndex;
        }

        public void setIndex(long index) {
            this.index = index;
        }

        public void of(PageFrameCursor cursor, PageAddressCache columnAddressCache) {
            this.cursor = cursor;
            this.pageAddressCache = columnAddressCache;
            this.frameIndex = 0;
            this.index = 0;
        }

        @Override
        public long getRowId() {
            return Rows.toRowID(frameIndex, index);
        }

        @Override
        public BinarySequence getBin(int columnIndex) {
            final long dataPageAddress = pageAddressCache.getPageAddress(frameIndex, columnIndex);
            if (dataPageAddress == 0) {
                return NullColumn.INSTANCE.getBin(0);
            }
            final long indexPageAddress = pageAddressCache.getIndexPageAddress(frameIndex, columnIndex);
            final long offset = Unsafe.getUnsafe().getLong(indexPageAddress + index * Long.BYTES);
            final long size = pageAddressCache.getPageSize(frameIndex, columnIndex);
            return getBin(dataPageAddress, offset, size, bsview);
        }

        private BinarySequence getBin(long base, long offset, long size, ByteSequenceView view) {
            final long address = base + offset;
            final long len = Unsafe.getUnsafe().getLong(address);
            if (len != TableUtils.NULL_LEN) {
                if (len + Long.BYTES + offset <= size) {
                    return view.of(address + Long.BYTES, len);
                }
                throw CairoException.instance(0)
                        .put("Bin is outside of file boundary [offset=")
                        .put(offset)
                        .put(", len=")
                        .put(len)
                        .put(", size=")
                        .put(size)
                        .put(']');
            }
            return null;
        }

        @Override
        public long getBinLen(int columnIndex) {
            final long dataPageAddress = pageAddressCache.getPageAddress(frameIndex, columnIndex);
            if (dataPageAddress == 0) {
                return NullColumn.INSTANCE.getBinLen(0);
            }
            final long indexPageAddress = pageAddressCache.getIndexPageAddress(frameIndex, columnIndex);
            final long offset = Unsafe.getUnsafe().getLong(indexPageAddress + index * Long.BYTES);
            return Unsafe.getUnsafe().getLong(dataPageAddress + offset);
        }

        @Override
        public boolean getBool(int columnIndex) {
            final long address = pageAddressCache.getPageAddress(frameIndex, columnIndex);
            if (address == 0) {
                return NullColumn.INSTANCE.getBool(0);
            }
            return Unsafe.getUnsafe().getByte(address + index * Byte.BYTES) == 1;
        }

        @Override
        public byte getByte(int columnIndex) {
            final long address = pageAddressCache.getPageAddress(frameIndex, columnIndex);
            if (address == 0) {
                return NullColumn.INSTANCE.getByte(0);
            }
            return Unsafe.getUnsafe().getByte(address + index * Byte.BYTES);
        }

        @Override
        public double getDouble(int columnIndex) {
            final long address = pageAddressCache.getPageAddress(frameIndex, columnIndex);
            if (address == 0) {
                return NullColumn.INSTANCE.getDouble(0);
            }
            return Unsafe.getUnsafe().getDouble(address + index * Double.BYTES);
        }

        @Override
        public float getFloat(int columnIndex) {
            final long address = pageAddressCache.getPageAddress(frameIndex, columnIndex);
            if (address == 0) {
                return NullColumn.INSTANCE.getFloat(0);
            }
            return Unsafe.getUnsafe().getFloat(address + index * Float.BYTES);
        }

        @Override
        public int getInt(int columnIndex) {
            final long address = pageAddressCache.getPageAddress(frameIndex, columnIndex);
            if (address == 0) {
                return NullColumn.INSTANCE.getInt(0);
            }
            return Unsafe.getUnsafe().getInt(address + index * Integer.BYTES);
        }

        @Override
        public long getLong(int columnIndex) {
            final long address = pageAddressCache.getPageAddress(frameIndex, columnIndex);
            if (address == 0) {
                return NullColumn.INSTANCE.getLong(0);
            }
            return Unsafe.getUnsafe().getLong(address + index * Long.BYTES);
        }

        @Override
        public short getShort(int columnIndex) {
            final long address = pageAddressCache.getPageAddress(frameIndex, columnIndex);
            if (address == 0) {
                return NullColumn.INSTANCE.getShort(0);
            }
            return Unsafe.getUnsafe().getShort(address + index * Short.BYTES);
        }

        @Override
        public char getChar(int columnIndex) {
            final long address = pageAddressCache.getPageAddress(frameIndex, columnIndex);
            if (address == 0) {
                return NullColumn.INSTANCE.getChar(0);
            }
            return Unsafe.getUnsafe().getChar(address + index * Character.BYTES);
        }

        @Override
        public CharSequence getStr(int columnIndex) {
            final long dataPageAddress = pageAddressCache.getPageAddress(frameIndex, columnIndex);
            if (dataPageAddress == 0) {
                return NullColumn.INSTANCE.getStr(0);
            }
            final long indexPageAddress = pageAddressCache.getIndexPageAddress(frameIndex, columnIndex);
            final long offset = Unsafe.getUnsafe().getLong(indexPageAddress + index * Long.BYTES);
            final long size = pageAddressCache.getPageSize(frameIndex, columnIndex);
            return getStr(dataPageAddress, offset, size, csview);
        }

        private CharSequence getStr(long base, long offset, long size, CharSequenceView view) {
            final long address = base + offset;
            final int len = Unsafe.getUnsafe().getInt(address);
            if (len != TableUtils.NULL_LEN) {
                if (len + 4 + offset <= size) {
                    return view.of(address + Vm.STRING_LENGTH_BYTES, len);
                }
                throw CairoException.instance(0)
                        .put("String is outside of file boundary [offset=")
                        .put(offset)
                        .put(", len=")
                        .put(len)
                        .put(", size=")
                        .put(size)
                        .put(']');
            }
            return null;
        }

        @Override
        public int getStrLen(int columnIndex) {
            final long dataPageAddress = pageAddressCache.getPageAddress(frameIndex, columnIndex);
            if (dataPageAddress == 0) {
                return NullColumn.INSTANCE.getStrLen(0);
            }
            final long indexPageAddress = pageAddressCache.getIndexPageAddress(frameIndex, columnIndex);
            final long offset = Unsafe.getUnsafe().getLong(indexPageAddress + index * Long.BYTES);
            return Unsafe.getUnsafe().getInt(dataPageAddress + offset);
        }

        @Override
        public CharSequence getStrB(int columnIndex) {
            final long dataPageAddress = pageAddressCache.getPageAddress(frameIndex, columnIndex);
            if (dataPageAddress == 0) {
                return NullColumn.INSTANCE.getStr2(0);
            }
            final long indexPageAddress = pageAddressCache.getIndexPageAddress(frameIndex, columnIndex);
            final long offset = Unsafe.getUnsafe().getLong(indexPageAddress + index * Long.BYTES);
            final long size = pageAddressCache.getPageSize(frameIndex, columnIndex);
            return getStr(dataPageAddress, offset, size, csview2);
        }

        @Override
        public void getLong256(int columnIndex, CharSink sink) {
            final long address = pageAddressCache.getPageAddress(frameIndex, columnIndex);
            if (address == 0) {
                NullColumn.INSTANCE.getLong256(0, sink);
                return;
            }
            getLong256(address + index * Long256.BYTES, sink);
        }

        void getLong256(long offset, CharSink sink) {
            final long addr = offset + Long.BYTES * 4;
            final long a, b, c, d;
            a = Unsafe.getUnsafe().getLong(addr - Long.BYTES * 4);
            b = Unsafe.getUnsafe().getLong(addr - Long.BYTES * 3);
            c = Unsafe.getUnsafe().getLong(addr - Long.BYTES * 2);
            d = Unsafe.getUnsafe().getLong(addr - Long.BYTES);
            Numbers.appendLong256(a, b, c, d, sink);
        }

        @Override
        public Long256 getLong256A(int columnIndex) {
            getLong256(columnIndex, long256A);
            return long256A;
        }

        @Override
        public Long256 getLong256B(int columnIndex) {
            getLong256(columnIndex, long256B);
            return long256B;
        }

        void getLong256(int columnIndex, Long256Acceptor sink) {
            final long columnAddress = pageAddressCache.getPageAddress(frameIndex, columnIndex);
            if (columnAddress == 0) {
                NullColumn.INSTANCE.getLong256(0, sink);
                return;
            }
            final long addr = columnAddress + index * Long256.BYTES  + Long.BYTES * 4;
            sink.setAll(
                    Unsafe.getUnsafe().getLong(addr - Long.BYTES * 4),
                    Unsafe.getUnsafe().getLong(addr - Long.BYTES * 3),
                    Unsafe.getUnsafe().getLong(addr - Long.BYTES * 2),
                    Unsafe.getUnsafe().getLong(addr - Long.BYTES)
            );
        }

        @Override
        public CharSequence getSym(int columnIndex) {
            final long address = pageAddressCache.getPageAddress(frameIndex, columnIndex);
            int key = NullColumn.INSTANCE.getInt(0);
            if (address != 0) {
                key = Unsafe.getUnsafe().getInt(address + index * Integer.BYTES);
            }
            return cursor.getSymbolMapReader(columnIndex).valueOf(key);
        }

        @Override
        public CharSequence getSymB(int columnIndex) {
            final long address = pageAddressCache.getPageAddress(frameIndex, columnIndex);
            final int key = Unsafe.getUnsafe().getInt(address + index * Integer.BYTES);
            return cursor.getSymbolMapReader(columnIndex).valueBOf(key);
        }

        @Override
        public byte getGeoByte(int columnIndex) {
            final long address = pageAddressCache.getPageAddress(frameIndex, columnIndex);
            if (address == 0) {
                return NullColumn.INSTANCE.getByte(0);
            }
            return Unsafe.getUnsafe().getByte(address + index * Byte.BYTES);
        }

        @Override
        public short getGeoShort(int columnIndex) {
            final long address = pageAddressCache.getPageAddress(frameIndex, columnIndex);
            if (address == 0) {
                return NullColumn.INSTANCE.getShort(0);
            }
            return Unsafe.getUnsafe().getShort(address + index * Short.BYTES);
        }

        @Override
        public int getGeoInt(int columnIndex) {
            final long address = pageAddressCache.getPageAddress(frameIndex, columnIndex);
            if (address == 0) {
                return NullColumn.INSTANCE.getInt(0);
            }
            return Unsafe.getUnsafe().getInt(address + index * Integer.BYTES);
        }

        @Override
        public long getGeoLong(int columnIndex) {
            final long address = pageAddressCache.getPageAddress(frameIndex, columnIndex);
            if (address == 0) {
                return NullColumn.INSTANCE.getLong(0);
            }
            return Unsafe.getUnsafe().getLong(address + index * Long.BYTES);
        }

        private static class ByteSequenceView implements BinarySequence {
            private long address;
            private long len = -1;

            @Override
            public byte byteAt(long index) {
                return Unsafe.getUnsafe().getByte(address + index);
            }

            @Override
            public void copyTo(long address, final long start, final long length) {
                final long bytesRemaining = Math.min(length, this.len - start);
                final long addr = this.address + start;
                Vect.memcpy(address, addr, bytesRemaining);
            }

            @Override
            public long length() {
                return len;
            }

            ByteSequenceView of(long address, long len) {
                this.address = address;
                this.len = len;
                return this;
            }
        }

        private static class CharSequenceView extends AbstractCharSequence {
            private int len;
            private long address;

            @Override
            public int length() {
                return len;
            }

            @Override
            public char charAt(int index) {
                return Unsafe.getUnsafe().getChar(address + index * 2L);
            }

            CharSequenceView of(long address, int len) {
                this.address = address;
                this.len = len;
                return this;
            }
        }
    }

    private static class PageAddressCache implements Mutable {

        private final int cacheSizeThreshold;
        private int columnCount;
        private int varLenColumnCount;

        // Index remapping for variable length columns.
        private final IntList varLenColumnIndexes = new IntList();

        private LongList pageAddresses = new LongList();
        // Index page addresses and page sizes are stored only for variable length columns.
        private LongList indexPageAddresses = new LongList();
        private LongList pageSizes = new LongList();

        public PageAddressCache(CairoConfiguration configuration) {
            cacheSizeThreshold = configuration.getSqlJitPageAddressCacheThreshold() / Long.BYTES;
        }

        public void of(RecordMetadata metadata) {
            this.columnCount = metadata.getColumnCount();
            this.varLenColumnIndexes.setAll(columnCount, -1);
            this.varLenColumnCount = 0;
            for (int columnIndex = 0; columnIndex < columnCount; columnIndex++) {
                final int columnType = metadata.getColumnType(columnIndex);
                if (ColumnType.isVariableLength(columnType)) {
                    varLenColumnIndexes.setQuick(columnIndex, varLenColumnCount++);
                }
            }
        }

        @Override
        public void clear() {
            varLenColumnIndexes.clear();
            if (pageAddresses.size() > cacheSizeThreshold) {
                pageAddresses.clear();
                indexPageAddresses.clear();
                pageSizes.clear();
            } else {
                pageAddresses = new LongList();
                indexPageAddresses = new LongList();
                pageSizes = new LongList();
            }
        }

        public void add(int frameIndex, PageFrame frame) {
            if (pageAddresses.size() >= columnCount * (frameIndex + 1)) {
                return; // The page frame is already cached
            }
            for (int columnIndex = 0; columnIndex < columnCount; columnIndex++) {
                pageAddresses.add(frame.getPageAddress(columnIndex));
                int varLenColumnIndex = varLenColumnIndexes.getQuick(columnIndex);
                if (varLenColumnIndex > -1) {
                    indexPageAddresses.add(frame.getIndexPageAddress(columnIndex));
                    pageSizes.add(frame.getPageSize(columnIndex));
                }
            }
        }

        public long getPageAddress(int frameIndex, int columnIndex) {
            assert pageAddresses.size() >= columnCount * (frameIndex + 1);
            return pageAddresses.getQuick(columnCount * frameIndex + columnIndex);
        }

        public long getIndexPageAddress(int frameIndex, int columnIndex) {
            assert indexPageAddresses.size() >= varLenColumnCount * (frameIndex + 1);
            int varLenColumnIndex = varLenColumnIndexes.getQuick(columnIndex);
            assert varLenColumnIndex > -1;
            return indexPageAddresses.getQuick(varLenColumnCount * frameIndex + varLenColumnIndex);
        }

        public long getPageSize(int frameIndex, int columnIndex) {
            assert pageSizes.size() >= varLenColumnCount * (frameIndex + 1);
            int varLenColumnIndex = varLenColumnIndexes.getQuick(columnIndex);
            assert varLenColumnIndex > -1;
            return pageSizes.getQuick(varLenColumnCount * frameIndex + varLenColumnIndex);
        }

        public boolean hasColumnTops(int frameIndex) {
            assert pageAddresses.size() >= columnCount * (frameIndex + 1);
            for (int columnIndex = 0, baseIndex = columnCount * frameIndex; columnIndex < columnCount; columnIndex++) {
                if (pageAddresses.getQuick(baseIndex + columnIndex) == 0) {
                    return true;
                }
            }
            return false;
        }
    }
>>>>>>> 17a8e0d9
}<|MERGE_RESOLUTION|>--- conflicted
+++ resolved
@@ -325,446 +325,4 @@
                 throw SqlException.position(0).put("unsupported bind variable type: ").put(ColumnType.nameOf(columnTypeTag));
         }
     }
-<<<<<<< HEAD
-=======
-
-    public static class PageFrameRecord implements Record {
-
-        private final ByteSequenceView bsview = new ByteSequenceView();
-        private final CharSequenceView csview = new CharSequenceView();
-        private final CharSequenceView csview2 = new CharSequenceView();
-        private final Long256Impl long256A = new Long256Impl();
-        private final Long256Impl long256B = new Long256Impl();
-
-        private PageFrameCursor cursor;
-        private PageAddressCache pageAddressCache;
-        private int frameIndex;
-        private long index;
-
-        public void jumpTo(int frameIndex) {
-            this.frameIndex = frameIndex;
-        }
-
-        public void setIndex(long index) {
-            this.index = index;
-        }
-
-        public void of(PageFrameCursor cursor, PageAddressCache columnAddressCache) {
-            this.cursor = cursor;
-            this.pageAddressCache = columnAddressCache;
-            this.frameIndex = 0;
-            this.index = 0;
-        }
-
-        @Override
-        public long getRowId() {
-            return Rows.toRowID(frameIndex, index);
-        }
-
-        @Override
-        public BinarySequence getBin(int columnIndex) {
-            final long dataPageAddress = pageAddressCache.getPageAddress(frameIndex, columnIndex);
-            if (dataPageAddress == 0) {
-                return NullColumn.INSTANCE.getBin(0);
-            }
-            final long indexPageAddress = pageAddressCache.getIndexPageAddress(frameIndex, columnIndex);
-            final long offset = Unsafe.getUnsafe().getLong(indexPageAddress + index * Long.BYTES);
-            final long size = pageAddressCache.getPageSize(frameIndex, columnIndex);
-            return getBin(dataPageAddress, offset, size, bsview);
-        }
-
-        private BinarySequence getBin(long base, long offset, long size, ByteSequenceView view) {
-            final long address = base + offset;
-            final long len = Unsafe.getUnsafe().getLong(address);
-            if (len != TableUtils.NULL_LEN) {
-                if (len + Long.BYTES + offset <= size) {
-                    return view.of(address + Long.BYTES, len);
-                }
-                throw CairoException.instance(0)
-                        .put("Bin is outside of file boundary [offset=")
-                        .put(offset)
-                        .put(", len=")
-                        .put(len)
-                        .put(", size=")
-                        .put(size)
-                        .put(']');
-            }
-            return null;
-        }
-
-        @Override
-        public long getBinLen(int columnIndex) {
-            final long dataPageAddress = pageAddressCache.getPageAddress(frameIndex, columnIndex);
-            if (dataPageAddress == 0) {
-                return NullColumn.INSTANCE.getBinLen(0);
-            }
-            final long indexPageAddress = pageAddressCache.getIndexPageAddress(frameIndex, columnIndex);
-            final long offset = Unsafe.getUnsafe().getLong(indexPageAddress + index * Long.BYTES);
-            return Unsafe.getUnsafe().getLong(dataPageAddress + offset);
-        }
-
-        @Override
-        public boolean getBool(int columnIndex) {
-            final long address = pageAddressCache.getPageAddress(frameIndex, columnIndex);
-            if (address == 0) {
-                return NullColumn.INSTANCE.getBool(0);
-            }
-            return Unsafe.getUnsafe().getByte(address + index * Byte.BYTES) == 1;
-        }
-
-        @Override
-        public byte getByte(int columnIndex) {
-            final long address = pageAddressCache.getPageAddress(frameIndex, columnIndex);
-            if (address == 0) {
-                return NullColumn.INSTANCE.getByte(0);
-            }
-            return Unsafe.getUnsafe().getByte(address + index * Byte.BYTES);
-        }
-
-        @Override
-        public double getDouble(int columnIndex) {
-            final long address = pageAddressCache.getPageAddress(frameIndex, columnIndex);
-            if (address == 0) {
-                return NullColumn.INSTANCE.getDouble(0);
-            }
-            return Unsafe.getUnsafe().getDouble(address + index * Double.BYTES);
-        }
-
-        @Override
-        public float getFloat(int columnIndex) {
-            final long address = pageAddressCache.getPageAddress(frameIndex, columnIndex);
-            if (address == 0) {
-                return NullColumn.INSTANCE.getFloat(0);
-            }
-            return Unsafe.getUnsafe().getFloat(address + index * Float.BYTES);
-        }
-
-        @Override
-        public int getInt(int columnIndex) {
-            final long address = pageAddressCache.getPageAddress(frameIndex, columnIndex);
-            if (address == 0) {
-                return NullColumn.INSTANCE.getInt(0);
-            }
-            return Unsafe.getUnsafe().getInt(address + index * Integer.BYTES);
-        }
-
-        @Override
-        public long getLong(int columnIndex) {
-            final long address = pageAddressCache.getPageAddress(frameIndex, columnIndex);
-            if (address == 0) {
-                return NullColumn.INSTANCE.getLong(0);
-            }
-            return Unsafe.getUnsafe().getLong(address + index * Long.BYTES);
-        }
-
-        @Override
-        public short getShort(int columnIndex) {
-            final long address = pageAddressCache.getPageAddress(frameIndex, columnIndex);
-            if (address == 0) {
-                return NullColumn.INSTANCE.getShort(0);
-            }
-            return Unsafe.getUnsafe().getShort(address + index * Short.BYTES);
-        }
-
-        @Override
-        public char getChar(int columnIndex) {
-            final long address = pageAddressCache.getPageAddress(frameIndex, columnIndex);
-            if (address == 0) {
-                return NullColumn.INSTANCE.getChar(0);
-            }
-            return Unsafe.getUnsafe().getChar(address + index * Character.BYTES);
-        }
-
-        @Override
-        public CharSequence getStr(int columnIndex) {
-            final long dataPageAddress = pageAddressCache.getPageAddress(frameIndex, columnIndex);
-            if (dataPageAddress == 0) {
-                return NullColumn.INSTANCE.getStr(0);
-            }
-            final long indexPageAddress = pageAddressCache.getIndexPageAddress(frameIndex, columnIndex);
-            final long offset = Unsafe.getUnsafe().getLong(indexPageAddress + index * Long.BYTES);
-            final long size = pageAddressCache.getPageSize(frameIndex, columnIndex);
-            return getStr(dataPageAddress, offset, size, csview);
-        }
-
-        private CharSequence getStr(long base, long offset, long size, CharSequenceView view) {
-            final long address = base + offset;
-            final int len = Unsafe.getUnsafe().getInt(address);
-            if (len != TableUtils.NULL_LEN) {
-                if (len + 4 + offset <= size) {
-                    return view.of(address + Vm.STRING_LENGTH_BYTES, len);
-                }
-                throw CairoException.instance(0)
-                        .put("String is outside of file boundary [offset=")
-                        .put(offset)
-                        .put(", len=")
-                        .put(len)
-                        .put(", size=")
-                        .put(size)
-                        .put(']');
-            }
-            return null;
-        }
-
-        @Override
-        public int getStrLen(int columnIndex) {
-            final long dataPageAddress = pageAddressCache.getPageAddress(frameIndex, columnIndex);
-            if (dataPageAddress == 0) {
-                return NullColumn.INSTANCE.getStrLen(0);
-            }
-            final long indexPageAddress = pageAddressCache.getIndexPageAddress(frameIndex, columnIndex);
-            final long offset = Unsafe.getUnsafe().getLong(indexPageAddress + index * Long.BYTES);
-            return Unsafe.getUnsafe().getInt(dataPageAddress + offset);
-        }
-
-        @Override
-        public CharSequence getStrB(int columnIndex) {
-            final long dataPageAddress = pageAddressCache.getPageAddress(frameIndex, columnIndex);
-            if (dataPageAddress == 0) {
-                return NullColumn.INSTANCE.getStr2(0);
-            }
-            final long indexPageAddress = pageAddressCache.getIndexPageAddress(frameIndex, columnIndex);
-            final long offset = Unsafe.getUnsafe().getLong(indexPageAddress + index * Long.BYTES);
-            final long size = pageAddressCache.getPageSize(frameIndex, columnIndex);
-            return getStr(dataPageAddress, offset, size, csview2);
-        }
-
-        @Override
-        public void getLong256(int columnIndex, CharSink sink) {
-            final long address = pageAddressCache.getPageAddress(frameIndex, columnIndex);
-            if (address == 0) {
-                NullColumn.INSTANCE.getLong256(0, sink);
-                return;
-            }
-            getLong256(address + index * Long256.BYTES, sink);
-        }
-
-        void getLong256(long offset, CharSink sink) {
-            final long addr = offset + Long.BYTES * 4;
-            final long a, b, c, d;
-            a = Unsafe.getUnsafe().getLong(addr - Long.BYTES * 4);
-            b = Unsafe.getUnsafe().getLong(addr - Long.BYTES * 3);
-            c = Unsafe.getUnsafe().getLong(addr - Long.BYTES * 2);
-            d = Unsafe.getUnsafe().getLong(addr - Long.BYTES);
-            Numbers.appendLong256(a, b, c, d, sink);
-        }
-
-        @Override
-        public Long256 getLong256A(int columnIndex) {
-            getLong256(columnIndex, long256A);
-            return long256A;
-        }
-
-        @Override
-        public Long256 getLong256B(int columnIndex) {
-            getLong256(columnIndex, long256B);
-            return long256B;
-        }
-
-        void getLong256(int columnIndex, Long256Acceptor sink) {
-            final long columnAddress = pageAddressCache.getPageAddress(frameIndex, columnIndex);
-            if (columnAddress == 0) {
-                NullColumn.INSTANCE.getLong256(0, sink);
-                return;
-            }
-            final long addr = columnAddress + index * Long256.BYTES  + Long.BYTES * 4;
-            sink.setAll(
-                    Unsafe.getUnsafe().getLong(addr - Long.BYTES * 4),
-                    Unsafe.getUnsafe().getLong(addr - Long.BYTES * 3),
-                    Unsafe.getUnsafe().getLong(addr - Long.BYTES * 2),
-                    Unsafe.getUnsafe().getLong(addr - Long.BYTES)
-            );
-        }
-
-        @Override
-        public CharSequence getSym(int columnIndex) {
-            final long address = pageAddressCache.getPageAddress(frameIndex, columnIndex);
-            int key = NullColumn.INSTANCE.getInt(0);
-            if (address != 0) {
-                key = Unsafe.getUnsafe().getInt(address + index * Integer.BYTES);
-            }
-            return cursor.getSymbolMapReader(columnIndex).valueOf(key);
-        }
-
-        @Override
-        public CharSequence getSymB(int columnIndex) {
-            final long address = pageAddressCache.getPageAddress(frameIndex, columnIndex);
-            final int key = Unsafe.getUnsafe().getInt(address + index * Integer.BYTES);
-            return cursor.getSymbolMapReader(columnIndex).valueBOf(key);
-        }
-
-        @Override
-        public byte getGeoByte(int columnIndex) {
-            final long address = pageAddressCache.getPageAddress(frameIndex, columnIndex);
-            if (address == 0) {
-                return NullColumn.INSTANCE.getByte(0);
-            }
-            return Unsafe.getUnsafe().getByte(address + index * Byte.BYTES);
-        }
-
-        @Override
-        public short getGeoShort(int columnIndex) {
-            final long address = pageAddressCache.getPageAddress(frameIndex, columnIndex);
-            if (address == 0) {
-                return NullColumn.INSTANCE.getShort(0);
-            }
-            return Unsafe.getUnsafe().getShort(address + index * Short.BYTES);
-        }
-
-        @Override
-        public int getGeoInt(int columnIndex) {
-            final long address = pageAddressCache.getPageAddress(frameIndex, columnIndex);
-            if (address == 0) {
-                return NullColumn.INSTANCE.getInt(0);
-            }
-            return Unsafe.getUnsafe().getInt(address + index * Integer.BYTES);
-        }
-
-        @Override
-        public long getGeoLong(int columnIndex) {
-            final long address = pageAddressCache.getPageAddress(frameIndex, columnIndex);
-            if (address == 0) {
-                return NullColumn.INSTANCE.getLong(0);
-            }
-            return Unsafe.getUnsafe().getLong(address + index * Long.BYTES);
-        }
-
-        private static class ByteSequenceView implements BinarySequence {
-            private long address;
-            private long len = -1;
-
-            @Override
-            public byte byteAt(long index) {
-                return Unsafe.getUnsafe().getByte(address + index);
-            }
-
-            @Override
-            public void copyTo(long address, final long start, final long length) {
-                final long bytesRemaining = Math.min(length, this.len - start);
-                final long addr = this.address + start;
-                Vect.memcpy(address, addr, bytesRemaining);
-            }
-
-            @Override
-            public long length() {
-                return len;
-            }
-
-            ByteSequenceView of(long address, long len) {
-                this.address = address;
-                this.len = len;
-                return this;
-            }
-        }
-
-        private static class CharSequenceView extends AbstractCharSequence {
-            private int len;
-            private long address;
-
-            @Override
-            public int length() {
-                return len;
-            }
-
-            @Override
-            public char charAt(int index) {
-                return Unsafe.getUnsafe().getChar(address + index * 2L);
-            }
-
-            CharSequenceView of(long address, int len) {
-                this.address = address;
-                this.len = len;
-                return this;
-            }
-        }
-    }
-
-    private static class PageAddressCache implements Mutable {
-
-        private final int cacheSizeThreshold;
-        private int columnCount;
-        private int varLenColumnCount;
-
-        // Index remapping for variable length columns.
-        private final IntList varLenColumnIndexes = new IntList();
-
-        private LongList pageAddresses = new LongList();
-        // Index page addresses and page sizes are stored only for variable length columns.
-        private LongList indexPageAddresses = new LongList();
-        private LongList pageSizes = new LongList();
-
-        public PageAddressCache(CairoConfiguration configuration) {
-            cacheSizeThreshold = configuration.getSqlJitPageAddressCacheThreshold() / Long.BYTES;
-        }
-
-        public void of(RecordMetadata metadata) {
-            this.columnCount = metadata.getColumnCount();
-            this.varLenColumnIndexes.setAll(columnCount, -1);
-            this.varLenColumnCount = 0;
-            for (int columnIndex = 0; columnIndex < columnCount; columnIndex++) {
-                final int columnType = metadata.getColumnType(columnIndex);
-                if (ColumnType.isVariableLength(columnType)) {
-                    varLenColumnIndexes.setQuick(columnIndex, varLenColumnCount++);
-                }
-            }
-        }
-
-        @Override
-        public void clear() {
-            varLenColumnIndexes.clear();
-            if (pageAddresses.size() > cacheSizeThreshold) {
-                pageAddresses.clear();
-                indexPageAddresses.clear();
-                pageSizes.clear();
-            } else {
-                pageAddresses = new LongList();
-                indexPageAddresses = new LongList();
-                pageSizes = new LongList();
-            }
-        }
-
-        public void add(int frameIndex, PageFrame frame) {
-            if (pageAddresses.size() >= columnCount * (frameIndex + 1)) {
-                return; // The page frame is already cached
-            }
-            for (int columnIndex = 0; columnIndex < columnCount; columnIndex++) {
-                pageAddresses.add(frame.getPageAddress(columnIndex));
-                int varLenColumnIndex = varLenColumnIndexes.getQuick(columnIndex);
-                if (varLenColumnIndex > -1) {
-                    indexPageAddresses.add(frame.getIndexPageAddress(columnIndex));
-                    pageSizes.add(frame.getPageSize(columnIndex));
-                }
-            }
-        }
-
-        public long getPageAddress(int frameIndex, int columnIndex) {
-            assert pageAddresses.size() >= columnCount * (frameIndex + 1);
-            return pageAddresses.getQuick(columnCount * frameIndex + columnIndex);
-        }
-
-        public long getIndexPageAddress(int frameIndex, int columnIndex) {
-            assert indexPageAddresses.size() >= varLenColumnCount * (frameIndex + 1);
-            int varLenColumnIndex = varLenColumnIndexes.getQuick(columnIndex);
-            assert varLenColumnIndex > -1;
-            return indexPageAddresses.getQuick(varLenColumnCount * frameIndex + varLenColumnIndex);
-        }
-
-        public long getPageSize(int frameIndex, int columnIndex) {
-            assert pageSizes.size() >= varLenColumnCount * (frameIndex + 1);
-            int varLenColumnIndex = varLenColumnIndexes.getQuick(columnIndex);
-            assert varLenColumnIndex > -1;
-            return pageSizes.getQuick(varLenColumnCount * frameIndex + varLenColumnIndex);
-        }
-
-        public boolean hasColumnTops(int frameIndex) {
-            assert pageAddresses.size() >= columnCount * (frameIndex + 1);
-            for (int columnIndex = 0, baseIndex = columnCount * frameIndex; columnIndex < columnCount; columnIndex++) {
-                if (pageAddresses.getQuick(baseIndex + columnIndex) == 0) {
-                    return true;
-                }
-            }
-            return false;
-        }
-    }
->>>>>>> 17a8e0d9
 }
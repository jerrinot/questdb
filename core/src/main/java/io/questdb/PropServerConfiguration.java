--- conflicted
+++ resolved
@@ -62,11 +62,8 @@
 public class PropServerConfiguration implements ServerConfiguration {
     public static final String CONFIG_DIRECTORY = "conf";
     public static final String DB_DIRECTORY = "db";
-<<<<<<< HEAD
     private static final LowerCaseCharSequenceIntHashMap WRITE_FO_OPTS = new LowerCaseCharSequenceIntHashMap();
-=======
     public static final long COMMIT_INTERVAL_DEFAULT = 2000;
->>>>>>> e8fee6bf
     private final IODispatcherConfiguration httpIODispatcherConfiguration = new PropHttpIODispatcherConfiguration();
     private final WaitProcessorConfiguration httpWaitProcessorConfiguration = new PropWaitProcessorConfiguration();
     private final StaticContentProcessorConfiguration staticContentProcessorConfiguration = new PropStaticContentProcessorConfiguration();

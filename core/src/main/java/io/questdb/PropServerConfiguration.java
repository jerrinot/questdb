--- conflicted
+++ resolved
@@ -384,7 +384,6 @@
     private int httpMinListenBacklog;
     private int httpMinRcvBufSize;
     private int httpMinSndBufSize;
-<<<<<<< HEAD
     private final MasterReplicationConfiguration masterReplicationConfiguration = new PropMasterReplicationConfiguration();
     private int masterReplicationBacklog;
     private ObjList<CharSequence> masterReplicationIps = new ObjList<>();
@@ -395,9 +394,7 @@
     private int slaveReplicationNewConnectionQueueLen;
     private int slaveReplicationInstructionQueueLen;
     private int slaveReplicationConnectionCallbackQueueLen;
-=======
     private final int latestByQueueCapacity;
->>>>>>> 7104a571
 
     public PropServerConfiguration(
             String root,
@@ -2792,7 +2789,6 @@
         }
     }
 
-<<<<<<< HEAD
     private class PropSlaveReplicationConfiguration implements SlaveReplicationConfiguration {
         @Override
         public int getConnectionCallbackQueueLen() {
@@ -2817,13 +2813,14 @@
         @Override
         public boolean isEnabled() {
             return slaveReplicationEnabled;
-=======
+        }
+    }
+    
     private class PropMetricsConfiguration implements MetricsConfiguration {
 
         @Override
         public boolean isEnabled() {
             return metricsEnabled;
->>>>>>> 7104a571
         }
     }
 }
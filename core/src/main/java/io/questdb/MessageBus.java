--- conflicted
+++ resolved
@@ -83,26 +83,17 @@
 
     MCSequence getO3PurgeDiscoverySubSeq();
 
-<<<<<<< HEAD
-    MPSequence getO3PurgePubSeq();
-
-    RingQueue<O3PurgeTask> getO3PurgeQueue();
-
-    MCSequence getO3PurgeSubSeq();
-
-    FanOut getTableWriterCommandFanOut();
-
-=======
->>>>>>> 22b61fcf
     MPSequence getTableWriterCommandPubSeq();
 
     RingQueue<TableWriterTask> getTableWriterCommandQueue();
 
-    FanOut getTableWriterEventFanOut();
+    FanOut getTableWriterCommandFanOut();
 
     MPSequence getTableWriterEventPubSeq();
 
     RingQueue<TableWriterTask> getTableWriterEventQueue();
+
+    FanOut getTableWriterEventFanOut();
 
     Sequence getVectorAggregatePubSeq();
 

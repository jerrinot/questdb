--- conflicted
+++ resolved
@@ -24,41 +24,7 @@
 
 package io.questdb.cutlass.http;
 
-<<<<<<< HEAD
 import io.questdb.cairo.*;
-=======
-import static io.questdb.test.tools.TestUtils.assertMemoryLeak;
-
-import java.io.BufferedInputStream;
-import java.util.concurrent.CountDownLatch;
-import java.util.concurrent.CyclicBarrier;
-import java.util.concurrent.atomic.AtomicBoolean;
-import java.util.concurrent.atomic.AtomicInteger;
-import java.util.concurrent.atomic.AtomicLong;
-import java.util.concurrent.locks.LockSupport;
-
-import io.questdb.cairo.sql.RecordCursor;
-import io.questdb.cairo.sql.RecordCursorFactory;
-import org.jetbrains.annotations.NotNull;
-import org.junit.Assert;
-import org.junit.Before;
-import org.junit.Rule;
-import org.junit.Test;
-import org.junit.rules.TemporaryFolder;
-
-import io.questdb.cairo.CairoConfiguration;
-import io.questdb.cairo.CairoEngine;
-import io.questdb.cairo.CairoTestUtils;
-import io.questdb.cairo.ColumnType;
-import io.questdb.cairo.DefaultCairoConfiguration;
-import io.questdb.cairo.PartitionBy;
-import io.questdb.cairo.RecordCursorPrinter;
-import io.questdb.cairo.TableModel;
-import io.questdb.cairo.TableReader;
-import io.questdb.cairo.TableUtils;
-import io.questdb.cairo.TableWriter;
-import io.questdb.cairo.TestRecord;
->>>>>>> 06ef9f7a
 import io.questdb.cairo.security.AllowAllCairoSecurityContext;
 import io.questdb.cairo.sql.Record;
 import io.questdb.cutlass.NetUtils;
@@ -105,10 +71,7 @@
     private static final Log LOG = LogFactory.getLog(IODispatcherTest.class);
     private static final RescheduleContext EmptyRescheduleContext = (retry) -> {
     };
-<<<<<<< HEAD
     private static final RecordCursorPrinter printer = new RecordCursorPrinter();
-=======
->>>>>>> 06ef9f7a
     private final String ValidImportResponse = "HTTP/1.1 200 OK\r\n" +
             "Server: questDB/1.0\r\n" +
             "Date: Thu, 1 Jan 1970 00:00:00 GMT\r\n" +
@@ -1795,7 +1758,6 @@
     }
 
     @Test
-<<<<<<< HEAD
     public void testJsonQueryWithCompressedResults1() throws Exception {
         Zip.init();
         assertMemoryLeak(() -> {
@@ -1976,8 +1938,6 @@
     }
 
     @Test
-=======
->>>>>>> 06ef9f7a
     public void testJsonQueryBadUtf8() throws Exception {
         testJsonQuery(
                 20,
@@ -5698,11 +5658,7 @@
     private static void sendAndReceive(
             NetworkFacade nf,
             String request,
-<<<<<<< HEAD
-            String response,
-=======
             CharSequence response,
->>>>>>> 06ef9f7a
             int requestCount,
             long pauseBetweenSendAndReceive,
             boolean print
@@ -5721,11 +5677,7 @@
     private static void sendAndReceive(
             NetworkFacade nf,
             String request,
-<<<<<<< HEAD
-            String response,
-=======
             CharSequence response,
->>>>>>> 06ef9f7a
             int requestCount,
             long pauseBetweenSendAndReceive,
             boolean print,

/*******************************************************************************
 *     ___                  _   ____  ____
 *    / _ \ _   _  ___  ___| |_|  _ \| __ )
 *   | | | | | | |/ _ \/ __| __| | | |  _ \
 *   | |_| | |_| |  __/\__ \ |_| |_| | |_) |
 *    \__\_\\__,_|\___||___/\__|____/|____/
 *
 *  Copyright (c) 2014-2019 Appsicle
 *  Copyright (c) 2019-2022 QuestDB
 *
 *  Licensed under the Apache License, Version 2.0 (the "License");
 *  you may not use this file except in compliance with the License.
 *  You may obtain a copy of the License at
 *
 *  http://www.apache.org/licenses/LICENSE-2.0
 *
 *  Unless required by applicable law or agreed to in writing, software
 *  distributed under the License is distributed on an "AS IS" BASIS,
 *  WITHOUT WARRANTIES OR CONDITIONS OF ANY KIND, either express or implied.
 *  See the License for the specific language governing permissions and
 *  limitations under the License.
 *
 ******************************************************************************/

package io.questdb.cutlass.http;

import io.questdb.log.Log;
import io.questdb.log.LogFactory;
import io.questdb.network.NetworkFacade;
import io.questdb.network.NetworkFacadeImpl;
import io.questdb.std.*;
import io.questdb.std.str.ByteSequence;
import io.questdb.test.tools.TestUtils;
import org.junit.Assert;

import java.util.concurrent.BrokenBarrierException;
<<<<<<< HEAD
import java.util.concurrent.locks.LockSupport;
=======
>>>>>>> 22b61fcf

public class SendAndReceiveRequestBuilder {
    public final static String RequestHeaders = "Host: localhost:9000\r\n" +
            "Connection: keep-alive\r\n" +
            "Accept: */*\r\n" +
            "X-Requested-With: XMLHttpRequest\r\n" +
            "User-Agent: Mozilla/5.0 (Windows NT 10.0; Win64; x64) AppleWebKit/537.36 (KHTML, like Gecko) Chrome/78.0.3904.87 Safari/537.36\r\n" +
            "Sec-Fetch-Site: same-origin\r\n" +
            "Sec-Fetch-Mode: cors\r\n" +
            "Referer: http://localhost:9000/index.html\r\n" +
            "Accept-Encoding: gzip, deflate, br\r\n" +
            "Accept-Language: en-GB,en-US;q=0.9,en;q=0.8\r\n" +
            "\r\n";
    public final static String ResponseHeaders =
            "HTTP/1.1 200 OK\r\n" +
                    "Server: questDB/1.0\r\n" +
                    "Date: Thu, 1 Jan 1970 00:00:00 GMT\r\n" +
                    "Transfer-Encoding: chunked\r\n" +
                    "Content-Type: application/json; charset=utf-8\r\n" +
                    "Keep-Alive: timeout=5, max=10000\r\n" +
                    "\r\n";

    private static final Log LOG = LogFactory.getLog(SendAndReceiveRequestBuilder.class);
    private final int maxWaitTimeoutMs = 30000;
    private NetworkFacade nf = NetworkFacadeImpl.INSTANCE;
    private long pauseBetweenSendAndReceive;
    private boolean printOnly;
    private boolean expectDisconnect;
    private int requestCount = 1;
    private int compareLength = -1;
    private boolean expectSendDisconnect;
    private int clientLingerSeconds = -1;

    public long connectAndSendRequest(String request) {
        final long fd = nf.socketTcp(true);
        long sockAddr = nf.sockaddr("127.0.0.1", 9001);
        try {
            TestUtils.assertConnect(fd, sockAddr);
            if (clientLingerSeconds > -1) {
                Assert.assertEquals(0, nf.configureLinger(fd, clientLingerSeconds));
            }
            Assert.assertEquals(0, nf.setTcpNoDelay(fd, true));
            if (!expectDisconnect) {
                NetworkFacadeImpl.INSTANCE.configureNonBlocking(fd);
            }

            executeWithSocket(request, "", fd);
        } finally {
            nf.freeSockAddr(sockAddr);
        }
        return fd;
    }

    public void execute(
            String request,
            CharSequence response
    ) {
        final long fd = nf.socketTcp(true);
        try {
            long sockAddr = nf.sockaddr("127.0.0.1", 9001);
            try {
                Assert.assertTrue(fd > -1);
                TestUtils.assertConnect(nf, fd, sockAddr);
                Assert.assertEquals(0, nf.setTcpNoDelay(fd, true));
                if (!expectDisconnect) {
                    nf.configureNonBlocking(fd);
                }

                executeWithSocket(request, response, fd);
            } finally {
                nf.freeSockAddr(sockAddr);
            }
        } finally {
            nf.close(fd);
        }
    }

    public void executeExplicit(
            String request,
            long fd,
            CharSequence expectedResponse,
            final int len,
            long ptr,
            HttpClientStateListener listener
    ) {
        long timestamp = System.currentTimeMillis();
        int sent = 0;
        int reqLen = request.length();
        Chars.asciiStrCpy(request, reqLen, ptr);
        while (sent < reqLen) {
            int n = nf.send(fd, ptr + sent, reqLen - sent);
            if (n < 0 && expectSendDisconnect) {
                return;
            }
            Assert.assertTrue(n > -1);
            sent += n;
        }

        if (pauseBetweenSendAndReceive > 0) {
            Os.sleep(pauseBetweenSendAndReceive);
        }
        // receive response
        final int expectedToReceive = expectedResponse.length();
        int received = 0;
        if (printOnly) {
            System.out.println("expected");
            System.out.println(expectedResponse);
        }

        boolean disconnected = false;
        boolean timeoutExpired = false;
        IntList receivedByteList = new IntList(expectedToReceive);
        while (received < expectedToReceive) {
            int n = nf.recv(fd, ptr + received, len - received);
            if (n > 0) {
                for (int i = 0; i < n; i++) {
                    receivedByteList.add(Unsafe.getUnsafe().getByte(ptr + received + i) & 0xff);
                }
                received += n;
                if (null != listener) {
                    listener.onReceived(received);
                }
            } else if (n < 0) {
                LOG.error().$("server disconnected").$();
                disconnected = true;
                break;
            } else {
                if (System.currentTimeMillis() - timestamp > maxWaitTimeoutMs) {
                    timeoutExpired = true;
                    break;
                } else {
                    Os.pause();
                }
            }
        }

        byte[] receivedBytes = new byte[receivedByteList.size()];
        for (int i = 0; i < receivedByteList.size(); i++) {
            receivedBytes[i] = (byte) receivedByteList.getQuick(i);
        }

        String actual = new String(receivedBytes, Files.UTF_8);
        if (!printOnly) {
            if (expectedResponse instanceof ByteSequence) {
                Assert.assertEquals(expectedResponse.length(), receivedBytes.length);
                for (int n = 0; n < receivedBytes.length; n++) {
                    Assert.assertEquals(receivedBytes[n], ((ByteSequence) expectedResponse).byteAt(n));
                }
            } else {
                String expected = expectedResponse.toString();
                if (compareLength > 0) {
                    expected = expected.substring(0, Math.min(compareLength, expected.length()) - 1);
                    actual = actual.length() > 0 ? actual.substring(0, Math.min(compareLength, actual.length()) - 1) : actual;
                }
                if (!expectSendDisconnect) {
                    // expectSendDisconnect means that test expect disconnect during send or straight after
                    TestUtils.assertEquals(disconnected ? "Server disconnected" : null, expected, actual);
                }
            }
        }

        if (disconnected && !expectDisconnect && !expectSendDisconnect) {
            LOG.error().$("disconnected?").$();
            Assert.fail();
        }

        if (timeoutExpired) {
            LOG.error().$("timeout expired").$();
            Assert.fail();
        }
    }

    public void executeMany(RequestAction action) throws InterruptedException, BrokenBarrierException {
        final long fd = nf.socketTcp(true);
        try {
            long sockAddr = nf.sockaddr("127.0.0.1", 9001);
            Assert.assertTrue(fd > -1);
            TestUtils.assertConnect(nf, fd, sockAddr);
            Assert.assertEquals(0, nf.setTcpNoDelay(fd, true));
            if (!expectDisconnect) {
                nf.configureNonBlocking(fd);
            }

            try {
                RequestExecutor executor = new RequestExecutor() {
                    @Override
                    public void execute(String request, String response) {
                        executeWithSocket(request, response, fd);
                    }

                    @Override
                    public void executeWithStandardHeaders(String request, String response) {
                        executeWithSocket(request + RequestHeaders, ResponseHeaders + response, fd);
                    }
                };

                action.run(executor);
            } finally {
                nf.freeSockAddr(sockAddr);
            }
        } finally {
            nf.close(fd);
        }
    }

    public void executeUntilDisconnect(String request, long fd, final int len, long ptr, HttpClientStateListener listener) {
        withExpectDisconnect(true);
        long timestamp = System.currentTimeMillis();
        int sent = 0;
        int reqLen = request.length();
        Chars.asciiStrCpy(request, reqLen, ptr);
        while (sent < reqLen) {
            int n = nf.send(fd, ptr + sent, reqLen - sent);
            Assert.assertTrue(n > -1);
            sent += n;
        }

        if (pauseBetweenSendAndReceive > 0) {
            Os.sleep(pauseBetweenSendAndReceive);
        }

        boolean timeoutExpired = false;
        int received = 0;
        IntList receivedByteList = new IntList();
        while (true) {
            int n = nf.recv(fd, ptr + received, len - received);
            if (n > 0) {
                for (int i = 0; i < n; i++) {
                    receivedByteList.add(Unsafe.getUnsafe().getByte(ptr + received + i));
                }
                received += n;
                if (null != listener) {
                    listener.onReceived(received);
                }
            } else if (n < 0) {
                LOG.error().$("server disconnected").$();
                assert listener != null;
                listener.onClosed();
                break;
            } else {
                if (System.currentTimeMillis() - timestamp > maxWaitTimeoutMs) {
                    timeoutExpired = true;
                    break;
                } else {
                    Os.pause();
                }
            }
        }
        byte[] receivedBytes = new byte[receivedByteList.size()];
        for (int i = 0; i < receivedByteList.size(); i++) {
            receivedBytes[i] = (byte) receivedByteList.getQuick(i);
        }

        String actual = new String(receivedBytes, Files.UTF_8);
        if (printOnly) {
            System.out.println("actual");
            System.out.println(actual);
        }

        if (timeoutExpired) {
            LOG.error().$("timeout expired").$();
            Assert.fail();
        }

    }

    public void executeWithStandardHeaders(
            String request,
            String response
    ) throws InterruptedException {
        execute(request + RequestHeaders, ResponseHeaders + response);
    }

    public SendAndReceiveRequestBuilder withCompareLength(int compareLength) {
        this.compareLength = compareLength;
        return this;
    }

    public SendAndReceiveRequestBuilder withExpectDisconnect(boolean expectDisconnect) {
        this.expectDisconnect = expectDisconnect;
        return this;
    }

    public SendAndReceiveRequestBuilder withExpectSendDisconnect(boolean expectDisconnect) {
        this.expectSendDisconnect = expectDisconnect;
        return this;
    }

    public SendAndReceiveRequestBuilder withNetworkFacade(NetworkFacade nf) {
        this.nf = nf;
        return this;
    }

    public SendAndReceiveRequestBuilder withPauseBetweenSendAndReceive(long pauseBetweenSendAndReceive) {
        this.pauseBetweenSendAndReceive = pauseBetweenSendAndReceive;
        return this;
    }

    public SendAndReceiveRequestBuilder withPrintOnly(boolean printOnly) {
        this.printOnly = printOnly;
        return this;
    }

    public SendAndReceiveRequestBuilder withClientLinger(int seconds) {
        this.clientLingerSeconds = seconds;
        return this;
    }

    public SendAndReceiveRequestBuilder withRequestCount(int requestCount) {
        this.requestCount = requestCount;
        return this;
    }

    private void executeWithSocket(String request, CharSequence response, long fd) {
        final int len = Math.max(response.length(), request.length()) * 2;
        long ptr = Unsafe.malloc(len, MemoryTag.NATIVE_DEFAULT);
        try {
            for (int j = 0; j < requestCount; j++) {
                executeExplicit(request, fd, response, len, ptr, null);
            }
        } finally {
            Unsafe.free(ptr, len, MemoryTag.NATIVE_DEFAULT);
        }
    }


    @FunctionalInterface
    public interface RequestAction {
        void run(RequestExecutor executor) throws InterruptedException, BrokenBarrierException;
    }

    public interface RequestExecutor {
        void execute(
                String request,
                String response
        );

        void executeWithStandardHeaders(
                String request,
                String response
        );
    }
}<|MERGE_RESOLUTION|>--- conflicted
+++ resolved
@@ -34,10 +34,6 @@
 import org.junit.Assert;
 
 import java.util.concurrent.BrokenBarrierException;
-<<<<<<< HEAD
-import java.util.concurrent.locks.LockSupport;
-=======
->>>>>>> 22b61fcf
 
 public class SendAndReceiveRequestBuilder {
     public final static String RequestHeaders = "Host: localhost:9000\r\n" +
@@ -94,7 +90,7 @@
     public void execute(
             String request,
             CharSequence response
-    ) {
+    ) throws InterruptedException {
         final long fd = nf.socketTcp(true);
         try {
             long sockAddr = nf.sockaddr("127.0.0.1", 9001);
@@ -224,13 +220,13 @@
             try {
                 RequestExecutor executor = new RequestExecutor() {
                     @Override
+                    public void executeWithStandardHeaders(String request, String response) {
+                        executeWithSocket(request + RequestHeaders, ResponseHeaders + response, fd);
+                    }
+
+                    @Override
                     public void execute(String request, String response) {
                         executeWithSocket(request, response, fd);
-                    }
-
-                    @Override
-                    public void executeWithStandardHeaders(String request, String response) {
-                        executeWithSocket(request + RequestHeaders, ResponseHeaders + response, fd);
                     }
                 };
 
@@ -373,11 +369,11 @@
         void execute(
                 String request,
                 String response
-        );
+        ) throws InterruptedException;
 
         void executeWithStandardHeaders(
                 String request,
                 String response
-        );
+        ) throws InterruptedException;
     }
 }
/*******************************************************************************
 *     ___                  _   ____  ____
 *    / _ \ _   _  ___  ___| |_|  _ \| __ )
 *   | | | | | | |/ _ \/ __| __| | | |  _ \
 *   | |_| | |_| |  __/\__ \ |_| |_| | |_) |
 *    \__\_\\__,_|\___||___/\__|____/|____/
 *
 *  Copyright (c) 2014-2019 Appsicle
 *  Copyright (c) 2019-2022 QuestDB
 *
 *  Licensed under the Apache License, Version 2.0 (the "License");
 *  you may not use this file except in compliance with the License.
 *  You may obtain a copy of the License at
 *
 *  http://www.apache.org/licenses/LICENSE-2.0
 *
 *  Unless required by applicable law or agreed to in writing, software
 *  distributed under the License is distributed on an "AS IS" BASIS,
 *  WITHOUT WARRANTIES OR CONDITIONS OF ANY KIND, either express or implied.
 *  See the License for the specific language governing permissions and
 *  limitations under the License.
 *
 ******************************************************************************/

package io.questdb.cutlass.line.tcp;

import io.questdb.cairo.AbstractCairoTest;
import io.questdb.cairo.O3Utils;
import io.questdb.cairo.TableReader;
import io.questdb.cairo.pool.PoolListener;
import io.questdb.cairo.security.AllowAllCairoSecurityContext;
import io.questdb.log.Log;
import io.questdb.log.LogFactory;
import io.questdb.mp.SOCountDownLatch;
import io.questdb.mp.WorkerPool;
import io.questdb.mp.WorkerPoolConfiguration;
import io.questdb.network.DefaultIODispatcherConfiguration;
import io.questdb.network.IODispatcherConfiguration;
import io.questdb.network.Net;
import io.questdb.std.*;
import io.questdb.std.datetime.microtime.MicrosecondClock;
import io.questdb.std.str.Path;
import io.questdb.test.tools.TestUtils;
import org.junit.After;
import org.junit.Assert;

import java.io.Closeable;
import java.lang.ThreadLocal;
import java.net.URL;
import java.nio.charset.StandardCharsets;

class AbstractLineTcpReceiverTest extends AbstractCairoTest {
    protected static final int WAIT_NO_WAIT = 0x0;
    protected static final int WAIT_ENGINE_TABLE_RELEASE = 0x1;
    protected static final int WAIT_ILP_TABLE_RELEASE = 0x2;
    protected static final int WAIT_ALTER_TABLE_RELEASE = 0x4;
    private final static Log LOG = LogFactory.getLog(AbstractLineTcpReceiverTest.class);
    protected final WorkerPool sharedWorkerPool = new WorkerPool(getWorkerPoolConfiguration());
    protected final int bindPort = 9002; // Don't clash with other tests since they may run in parallel
    private final ThreadLocal<Socket> tlSocket = new ThreadLocal<>();
    private final IODispatcherConfiguration ioDispatcherConfiguration = new DefaultIODispatcherConfiguration() {
        @Override
        public int getBindIPv4Address() {
            return 0;
        }

        @Override
        public int getBindPort() {
            return bindPort;
        }
    };
    protected int maxMeasurementSize = 256;
    protected String authKeyId = null;
    protected int msgBufferSize = 256 * 1024;
    protected long minIdleMsBeforeWriterRelease = 30000;
    protected int aggressiveReadRetryCount = 0;
    protected long maintenanceInterval = 25;
    protected long commitTimeout = 25;
    protected final LineTcpReceiverConfiguration lineConfiguration = new DefaultLineTcpReceiverConfiguration() {
        @Override
        public int getAggressiveReadRetryCount() {
            return aggressiveReadRetryCount;
        }

        @Override
        public String getAuthDbPath() {
            if (null == authKeyId) {
                return null;
            }
            URL u = getClass().getResource("authDb.txt");
            assert u != null;
            return u.getFile();
        }

        @Override
        public long getMaintenanceInterval() {
            return maintenanceInterval;
        }

        @Override
        public long getCommitTimeout() {
            return commitTimeout;
        }

        @Override
        public int getMaxMeasurementSize() {
            return maxMeasurementSize;
        }

        @Override
        public MicrosecondClock getMicrosecondClock() {
            return testMicrosClock;
        }

        @Override
        public IODispatcherConfiguration getNetDispatcherConfiguration() {
            return ioDispatcherConfiguration;
        }

        @Override
        public int getNetMsgBufferSize() {
            return msgBufferSize;
        }

        @Override
        public long getWriterIdleTimeout() {
            return minIdleMsBeforeWriterRelease;
        }

        @Override
        public int getWriterQueueCapacity() {
            return 4;
        }
    };

    @After
    public void cleanup() {
        maxMeasurementSize = 256;
    }

    protected void assertTable(CharSequence expected, CharSequence tableName) {
        try (TableReader reader = engine.getReader(AllowAllCairoSecurityContext.INSTANCE, tableName)) {
            assertCursorTwoPass(expected, reader.getCursor(), reader.getMetadata());
        }
    }

    protected Socket getSocket(boolean noLinger) {
        Socket socket = tlSocket.get();
        if (socket != null) {
            return socket;
        }

        int ipv4address = Net.parseIPv4("127.0.0.1");
        long sockaddr = Net.sockaddr(ipv4address, bindPort);
        long fd = Net.socketTcp(true);
        socket = new Socket(sockaddr, fd);

        if (TestUtils.connect(fd, sockaddr, noLinger) != 0) {
            throw new RuntimeException("could not connect, errno=" + Os.errno());
        }

        tlSocket.set(socket);
        return socket;
    }

    protected WorkerPoolConfiguration getWorkerPoolConfiguration() {
        return new WorkerPoolConfiguration() {
            private final int[] affinity = {-1};

            @Override
            public int[] getWorkerAffinity() {
                return affinity;
            }

            @Override
            public int getWorkerCount() {
                return 1;
            }

            @Override
            public boolean haltOnError() {
                return true;
            }
        };
    }

    protected void runInContext(LineTcpServerAwareContext r) throws Exception {
        runInContext(r, false);
    }

    protected void runInContext(LineTcpServerAwareContext r, boolean needMaintenanceJob) throws Exception {
        minIdleMsBeforeWriterRelease = 250;
        assertMemoryLeak(() -> {
            final Path path = new Path(4096);
            try (LineTcpReceiver receiver = LineTcpReceiver.create(lineConfiguration, sharedWorkerPool, LOG, engine)) {
                sharedWorkerPool.assignCleaner(Path.CLEANER);
                try (Closeable ignored = O3Utils.setupWorkerPool(sharedWorkerPool, engine.getMessageBus())) {
                    if (needMaintenanceJob) {
                        sharedWorkerPool.assign(engine.getEngineMaintenanceJob());
                    }
                    sharedWorkerPool.start(LOG);
                    try {
                        r.run(receiver);
                    } catch (Throwable err) {
                        LOG.error().$("Stopping ILP worker pool because of an error").$();
                        throw err;
                    } finally {
                        sharedWorkerPool.halt();
                        O3Utils.freeBuf();
                        Path.clearThreadLocals();
                    }
                }
            } catch (Throwable err) {
                LOG.error().$("Stopping ILP receiver because of an error").$();
                throw err;
            } finally {
                Misc.free(path);
            }
        });
    }

    protected void send(LineTcpReceiver receiver, CharSequence tableName, int wait, Runnable sendToSocket) {
        SOCountDownLatch releaseLatch = new SOCountDownLatch(1);
        final CharSequence t = tableName;
        switch (wait) {
            case WAIT_ENGINE_TABLE_RELEASE:
                engine.setPoolListener((factoryType, thread, name, event, segment, position) -> {
                    if (Chars.equals(tableName, name)) {
                        if (factoryType == PoolListener.SRC_WRITER && event == PoolListener.EV_RETURN && Chars.equals(tableName, t)) {
                            releaseLatch.countDown();
                        }
                    }
                });
                break;
            case WAIT_ILP_TABLE_RELEASE:
                receiver.setSchedulerListener((tableName1, event) -> {
                    if (Chars.equals(tableName1, tableName1)) {
                        releaseLatch.countDown();
                    }
                });
                break;
        }

        try {
            sendToSocket.run();
            if (wait != WAIT_NO_WAIT) {
                releaseLatch.await();
            }
        } finally {
            switch (wait) {
                case WAIT_ENGINE_TABLE_RELEASE:
                    engine.setPoolListener(null);
                    break;
                case WAIT_ILP_TABLE_RELEASE:
                    receiver.setSchedulerListener(null);
                    break;
            }
        }
    }

<<<<<<< HEAD
=======
    protected Socket getSocket() {
        Socket socket = tlSocket.get();
        if (socket != null) {
            return socket;
        }

        int ipv4address = Net.parseIPv4("127.0.0.1");
        long sockaddr = Net.sockaddr(ipv4address, bindPort);
        long fd = Net.socketTcp(true);
        socket = new Socket(sockaddr, fd);

        if (TestUtils.connect(fd, sockaddr) != 0) {
            throw new RuntimeException("could not connect, errno=" + Os.errno());
        }

        tlSocket.set(socket);
        return socket;
    }

    protected void sendToSocket(String lineData) {
        try (Socket socket = getSocket()) {
            sendToSocket(socket, lineData);
        } catch (Exception e) {
            Assert.fail("Data sending failed [e=" + e + "]");
            LOG.error().$(e).$();
        }
    }

>>>>>>> 22b61fcf
    protected void sendToSocket(Socket socket, String lineData) {
        byte[] lineDataBytes = lineData.getBytes(StandardCharsets.UTF_8);
        long bufaddr = Unsafe.malloc(lineDataBytes.length, MemoryTag.NATIVE_DEFAULT);
        try {
            for (int n = 0; n < lineDataBytes.length; n++) {
                Unsafe.getUnsafe().putByte(bufaddr + n, lineDataBytes[n]);
            }
            int sent = 0;
            while (sent != lineDataBytes.length) {
                int rc = Net.send(socket.fd, bufaddr + sent, lineDataBytes.length - sent);
                if (rc < 0) {
                    throw new RuntimeException("Data sending failed [rc=" + rc + "]");
                }
                sent += rc;
            }
        } finally {
            Unsafe.free(bufaddr, lineDataBytes.length, MemoryTag.NATIVE_DEFAULT);
        }
    }

    protected void sendToSocket(String lineData, boolean noLinger) {
        try (Socket socket = getSocket(noLinger)) {
            sendToSocket(socket, lineData);
        } catch (Exception e) {
            Assert.fail("Data sending failed [e=" + e + "]");
            LOG.error().$(e).$();
        }
    }

    @FunctionalInterface
    public interface LineTcpServerAwareContext {
        void run(LineTcpReceiver receiver) throws Exception;
    }

    protected class Socket implements AutoCloseable {
        private final long sockaddr;
        private final long fd;

        private Socket(long sockaddr, long fd) {
            this.sockaddr = sockaddr;
            this.fd = fd;
        }

        @Override
        public void close() throws Exception {
            tlSocket.set(null);
            Net.close(fd);
            Net.freeSockAddr(sockaddr);
        }
    }
}<|MERGE_RESOLUTION|>--- conflicted
+++ resolved
@@ -50,14 +50,37 @@
 import java.nio.charset.StandardCharsets;
 
 class AbstractLineTcpReceiverTest extends AbstractCairoTest {
+    private final static Log LOG = LogFactory.getLog(AbstractLineTcpReceiverTest.class);
+
     protected static final int WAIT_NO_WAIT = 0x0;
     protected static final int WAIT_ENGINE_TABLE_RELEASE = 0x1;
     protected static final int WAIT_ILP_TABLE_RELEASE = 0x2;
     protected static final int WAIT_ALTER_TABLE_RELEASE = 0x4;
-    private final static Log LOG = LogFactory.getLog(AbstractLineTcpReceiverTest.class);
+
+    private final ThreadLocal<Socket> tlSocket = new ThreadLocal<>();
+
     protected final WorkerPool sharedWorkerPool = new WorkerPool(getWorkerPoolConfiguration());
+    protected WorkerPoolConfiguration getWorkerPoolConfiguration() {
+        return new WorkerPoolConfiguration() {
+            private final int[] affinity = {-1};
+
+            @Override
+            public int[] getWorkerAffinity() {
+                return affinity;
+            }
+
+            @Override
+            public int getWorkerCount() {
+                return 1;
+            }
+
+            @Override
+            public boolean haltOnError() {
+                return true;
+            }
+        };
+    }
     protected final int bindPort = 9002; // Don't clash with other tests since they may run in parallel
-    private final ThreadLocal<Socket> tlSocket = new ThreadLocal<>();
     private final IODispatcherConfiguration ioDispatcherConfiguration = new DefaultIODispatcherConfiguration() {
         @Override
         public int getBindIPv4Address() {
@@ -76,10 +99,41 @@
     protected int aggressiveReadRetryCount = 0;
     protected long maintenanceInterval = 25;
     protected long commitTimeout = 25;
+
     protected final LineTcpReceiverConfiguration lineConfiguration = new DefaultLineTcpReceiverConfiguration() {
         @Override
-        public int getAggressiveReadRetryCount() {
-            return aggressiveReadRetryCount;
+        public IODispatcherConfiguration getNetDispatcherConfiguration() {
+            return ioDispatcherConfiguration;
+        }
+
+        @Override
+        public int getNetMsgBufferSize() {
+            return msgBufferSize;
+        }
+
+        @Override
+        public int getMaxMeasurementSize() {
+            return maxMeasurementSize;
+        }
+
+        @Override
+        public int getWriterQueueCapacity() {
+            return 4;
+        }
+
+        @Override
+        public MicrosecondClock getMicrosecondClock() {
+            return testMicrosClock;
+        }
+
+        @Override
+        public long getMaintenanceInterval() {
+            return maintenanceInterval;
+        }
+
+        @Override
+        public long getCommitTimeout() {
+            return commitTimeout;
         }
 
         @Override
@@ -93,43 +147,13 @@
         }
 
         @Override
-        public long getMaintenanceInterval() {
-            return maintenanceInterval;
-        }
-
-        @Override
-        public long getCommitTimeout() {
-            return commitTimeout;
-        }
-
-        @Override
-        public int getMaxMeasurementSize() {
-            return maxMeasurementSize;
-        }
-
-        @Override
-        public MicrosecondClock getMicrosecondClock() {
-            return testMicrosClock;
-        }
-
-        @Override
-        public IODispatcherConfiguration getNetDispatcherConfiguration() {
-            return ioDispatcherConfiguration;
-        }
-
-        @Override
-        public int getNetMsgBufferSize() {
-            return msgBufferSize;
-        }
-
-        @Override
         public long getWriterIdleTimeout() {
             return minIdleMsBeforeWriterRelease;
         }
 
         @Override
-        public int getWriterQueueCapacity() {
-            return 4;
+        public int getAggressiveReadRetryCount() {
+            return aggressiveReadRetryCount;
         }
     };
 
@@ -138,50 +162,9 @@
         maxMeasurementSize = 256;
     }
 
-    protected void assertTable(CharSequence expected, CharSequence tableName) {
-        try (TableReader reader = engine.getReader(AllowAllCairoSecurityContext.INSTANCE, tableName)) {
-            assertCursorTwoPass(expected, reader.getCursor(), reader.getMetadata());
-        }
-    }
-
-    protected Socket getSocket(boolean noLinger) {
-        Socket socket = tlSocket.get();
-        if (socket != null) {
-            return socket;
-        }
-
-        int ipv4address = Net.parseIPv4("127.0.0.1");
-        long sockaddr = Net.sockaddr(ipv4address, bindPort);
-        long fd = Net.socketTcp(true);
-        socket = new Socket(sockaddr, fd);
-
-        if (TestUtils.connect(fd, sockaddr, noLinger) != 0) {
-            throw new RuntimeException("could not connect, errno=" + Os.errno());
-        }
-
-        tlSocket.set(socket);
-        return socket;
-    }
-
-    protected WorkerPoolConfiguration getWorkerPoolConfiguration() {
-        return new WorkerPoolConfiguration() {
-            private final int[] affinity = {-1};
-
-            @Override
-            public int[] getWorkerAffinity() {
-                return affinity;
-            }
-
-            @Override
-            public int getWorkerCount() {
-                return 1;
-            }
-
-            @Override
-            public boolean haltOnError() {
-                return true;
-            }
-        };
+    @FunctionalInterface
+    public interface LineTcpServerAwareContext {
+        void run(LineTcpReceiver receiver) throws Exception;
     }
 
     protected void runInContext(LineTcpServerAwareContext r) throws Exception {
@@ -226,7 +209,7 @@
             case WAIT_ENGINE_TABLE_RELEASE:
                 engine.setPoolListener((factoryType, thread, name, event, segment, position) -> {
                     if (Chars.equals(tableName, name)) {
-                        if (factoryType == PoolListener.SRC_WRITER && event == PoolListener.EV_RETURN && Chars.equals(tableName, t)) {
+                        if (factoryType == PoolListener.SRC_WRITER && event == PoolListener.EV_RETURN && Chars.equals(tableName, t) ) {
                             releaseLatch.countDown();
                         }
                     }
@@ -258,8 +241,6 @@
         }
     }
 
-<<<<<<< HEAD
-=======
     protected Socket getSocket() {
         Socket socket = tlSocket.get();
         if (socket != null) {
@@ -288,7 +269,6 @@
         }
     }
 
->>>>>>> 22b61fcf
     protected void sendToSocket(Socket socket, String lineData) {
         byte[] lineDataBytes = lineData.getBytes(StandardCharsets.UTF_8);
         long bufaddr = Unsafe.malloc(lineDataBytes.length, MemoryTag.NATIVE_DEFAULT);
@@ -309,20 +289,6 @@
         }
     }
 
-    protected void sendToSocket(String lineData, boolean noLinger) {
-        try (Socket socket = getSocket(noLinger)) {
-            sendToSocket(socket, lineData);
-        } catch (Exception e) {
-            Assert.fail("Data sending failed [e=" + e + "]");
-            LOG.error().$(e).$();
-        }
-    }
-
-    @FunctionalInterface
-    public interface LineTcpServerAwareContext {
-        void run(LineTcpReceiver receiver) throws Exception;
-    }
-
     protected class Socket implements AutoCloseable {
         private final long sockaddr;
         private final long fd;
@@ -339,4 +305,10 @@
             Net.freeSockAddr(sockaddr);
         }
     }
+
+    protected void assertTable(CharSequence expected, CharSequence tableName) {
+        try (TableReader reader = engine.getReader(AllowAllCairoSecurityContext.INSTANCE, tableName)) {
+            assertCursorTwoPass(expected, reader.getCursor(), reader.getMetadata());
+        }
+    }
 }
/*******************************************************************************
 *     ___                  _   ____  ____
 *    / _ \ _   _  ___  ___| |_|  _ \| __ )
 *   | | | | | | |/ _ \/ __| __| | | |  _ \
 *   | |_| | |_| |  __/\__ \ |_| |_| | |_) |
 *    \__\_\\__,_|\___||___/\__|____/|____/
 *
 *  Copyright (c) 2014-2019 Appsicle
 *  Copyright (c) 2019-2020 QuestDB
 *
 *  Licensed under the Apache License, Version 2.0 (the "License");
 *  you may not use this file except in compliance with the License.
 *  You may obtain a copy of the License at
 *
 *  http://www.apache.org/licenses/LICENSE-2.0
 *
 *  Unless required by applicable law or agreed to in writing, software
 *  distributed under the License is distributed on an "AS IS" BASIS,
 *  WITHOUT WARRANTIES OR CONDITIONS OF ANY KIND, either express or implied.
 *  See the License for the specific language governing permissions and
 *  limitations under the License.
 *
 ******************************************************************************/

package io.questdb.griffin;

import io.questdb.cairo.*;
import io.questdb.cairo.security.AllowAllCairoSecurityContext;
import io.questdb.cairo.sql.*;
import io.questdb.griffin.engine.functions.bind.BindVariableServiceImpl;
import io.questdb.std.*;
import io.questdb.std.datetime.microtime.TimestampFormatUtils;
import io.questdb.std.datetime.microtime.Timestamps;
import io.questdb.test.tools.TestUtils;
import org.jetbrains.annotations.NotNull;
import org.jetbrains.annotations.Nullable;
import org.junit.After;
import org.junit.AfterClass;
import org.junit.Assert;
import org.junit.BeforeClass;

public class AbstractGriffinTest extends AbstractCairoTest {
    protected static final BindVariableService bindVariableService = new BindVariableServiceImpl(configuration);
    private static final LongList rows = new LongList();
    protected static SqlExecutionContext sqlExecutionContext;
    protected static CairoEngine engine;
    protected static SqlCompiler compiler;

<<<<<<< HEAD
    public static void assertReader(String expected, CharSequence tableName) {
        try (TableReader reader = engine.getReader(sqlExecutionContext.getCairoSecurityContext(), tableName)) {
            TestUtils.assertReader(expected, reader, sink);
=======
    private final static double EPSILON = 0.000001;

    public static boolean doubleEquals(double a, double b){
        return a == b || Math.abs(a - b) < EPSILON;
    }

    public static boolean doubleEquals(double a, double b, double epsilon){
        return a == b || Math.abs(a - b) < epsilon;
    }

    protected static void assertQuery(
            Record[] expected,
            CharSequence query,
            CharSequence ddl,
            @Nullable CharSequence expectedTimestamp,
            boolean checkSameStr,
            boolean expectSize
    ) throws Exception {
        assertQuery(expected, query, ddl, expectedTimestamp, null, null, checkSameStr, expectSize);
    }

    protected static void assertQuery(
            Record[] expected,
            CharSequence query,
            CharSequence ddl,
            @Nullable CharSequence expectedTimestamp,
            @Nullable CharSequence ddl2,
            @Nullable Record[] expected2,
            boolean checkSameStr,
            boolean expectSize
    ) throws Exception {
        assertMemoryLeak(() -> {
            if (ddl != null) {
                compiler.compile(ddl, sqlExecutionContext);
            }
            CompiledQuery cc = compiler.compile(query, sqlExecutionContext);
            RecordCursorFactory factory = cc.getRecordCursorFactory();
            try {
                assertTimestamp(expectedTimestamp, factory);
                assertCursorRawRecords(expected, factory, checkSameStr, expectSize);
                // make sure we get the same outcome when we get factory to create new cursor
                assertCursorRawRecords(expected, factory, checkSameStr, expectSize);
                // make sure strings, binary fields and symbols are compliant with expected record behaviour
                assertVariableColumns(factory, checkSameStr);

                if (ddl2 != null) {
                    compiler.compile(ddl2, sqlExecutionContext);

                    int count = 3;
                    while (count > 0) {
                        try {
                            assertCursorRawRecords(expected2, factory, checkSameStr, expectSize);
                            // and again
                            assertCursorRawRecords(expected2, factory, checkSameStr, expectSize);
                            return;
                        } catch (ReaderOutOfDateException e) {
                            Misc.free(factory);
                            factory = compiler.compile(query, sqlExecutionContext).getRecordCursorFactory();
                            count--;
                        }
                    }
                }
            } finally {
                Misc.free(factory);
            }
        });
    }

    protected static void assertCursorRawRecords(
            Record[] expected,
            RecordCursorFactory factory,
            boolean checkSameStr,
            boolean expectSize
    ) {
        try (RecordCursor cursor = factory.getCursor(sqlExecutionContext)) {
            if (expected == null) {
                Assert.assertFalse(cursor.hasNext());
                cursor.toTop();
                Assert.assertFalse(cursor.hasNext());
                return;
            }

            final long rowsCount = cursor.size();
            Assert.assertEquals(rowsCount, expected.length);

            RecordMetadata metadata = factory.getMetadata();

            testSymbolAPI(metadata, cursor);
            cursor.toTop();
            testStringsLong256AndBinary(metadata, cursor, checkSameStr);

            cursor.toTop();
            final Record record = cursor.getRecord();
            Assert.assertNotNull(record);
            int expectedRow = 0;
            while (cursor.hasNext()) {
                for (int col = 0, n = metadata.getColumnCount(); col < n; col++) {
                    switch (metadata.getColumnType(col)) {
                        case ColumnType.BOOLEAN:
                            Assert.assertEquals(expected[expectedRow].getBool(col), record.getBool(col));
                            break;
                        case ColumnType.BYTE:
                            Assert.assertEquals(expected[expectedRow].getByte(col), record.getByte(col));
                            break;
                        case ColumnType.SHORT:
                            Assert.assertEquals(expected[expectedRow].getShort(col), record.getShort(col));
                            break;
                        case ColumnType.CHAR:
                            Assert.assertEquals(expected[expectedRow].getChar(col), record.getChar(col));
                            break;
                        case ColumnType.INT:
                            Assert.assertEquals(expected[expectedRow].getInt(col), record.getInt(col));
                            break;
                        case ColumnType.LONG:
                            Assert.assertEquals(expected[expectedRow].getLong(col), record.getLong(col));
                            break;
                        case ColumnType.DATE:
                            Assert.assertEquals(expected[expectedRow].getDate(col), record.getDate(col));
                            break;
                        case ColumnType.TIMESTAMP:
                            Assert.assertEquals(expected[expectedRow].getTimestamp(col), record.getTimestamp(col));
                            break;
                        case ColumnType.FLOAT:
                            Assert.assertTrue(doubleEquals(expected[expectedRow].getFloat(col), record.getFloat(col)));
                            break;
                        case ColumnType.DOUBLE:
                            Assert.assertTrue(doubleEquals(expected[expectedRow].getDouble(col), record.getDouble(col)));
                            break;
                        case ColumnType.STRING:
                            TestUtils.assertEquals(expected[expectedRow].getStr(col), record.getStr(col));
                            break;
                        case ColumnType.SYMBOL:
                            TestUtils.assertEquals(expected[expectedRow].getSym(col), record.getSym(col));
                            break;
                        case ColumnType.LONG256:
                            Long256 l1 = expected[expectedRow].getLong256A(col);
                            Long256 l2 = record.getLong256A(col);
                            Assert.assertEquals(l1.getLong0(), l2.getLong0());
                            Assert.assertEquals(l1.getLong1(), l2.getLong1());
                            Assert.assertEquals(l1.getLong2(), l2.getLong2());
                            Assert.assertEquals(l1.getLong3(), l2.getLong3());
                            break;
                        case ColumnType.BINARY:
                            TestUtils.assertEquals(expected[expectedRow].getBin(col), record.getBin(col), record.getBin(col).length());
                        default:
                            Assert.fail("Unknown column type");
                            break;
                    }
                }
                expectedRow++;
            }
            Assert.assertTrue((expectSize && rowsCount != -1) || (!expectSize && rowsCount == -1));
            Assert.assertTrue(rowsCount == -1 || expectedRow == rowsCount);
>>>>>>> 556fa9f2
        }
    }

    public static void assertVariableColumns(RecordCursorFactory factory, boolean checkSameStr) {
        try (RecordCursor cursor = factory.getCursor(sqlExecutionContext)) {
            RecordMetadata metadata = factory.getMetadata();
            final int columnCount = metadata.getColumnCount();
            final Record record = cursor.getRecord();
            while (cursor.hasNext()) {
                for (int i = 0; i < columnCount; i++) {
                    switch (metadata.getColumnType(i)) {
                        case ColumnType.STRING:
                            CharSequence a = record.getStr(i);
                            CharSequence b = record.getStrB(i);
                            if (a == null) {
                                Assert.assertNull(b);
                                Assert.assertEquals(TableUtils.NULL_LEN, record.getStrLen(i));
                            } else {
                                if (checkSameStr) {
                                    Assert.assertNotSame(a, b);
                                }
                                TestUtils.assertEquals(a, b);
                                Assert.assertEquals(a.length(), record.getStrLen(i));
                            }
                            break;
                        case ColumnType.BINARY:
                            BinarySequence s = record.getBin(i);
                            if (s == null) {
                                Assert.assertEquals(TableUtils.NULL_LEN, record.getBinLen(i));
                            } else {
                                Assert.assertEquals(s.length(), record.getBinLen(i));
                            }
                            break;
                        default:
                            break;
                    }
                }
            }
        }
    }

    public static void executeInsert(String ddl) throws SqlException {
        CompiledQuery compiledQuery = compiler.compile(ddl, sqlExecutionContext);
        final InsertStatement insertStatement = compiledQuery.getInsertStatement();
        try (InsertMethod insertMethod = insertStatement.createMethod(sqlExecutionContext)) {
            insertMethod.execute();
            insertMethod.commit();
        }
    }

    @BeforeClass
    public static void setUp2() {
        engine = new CairoEngine(configuration);
        compiler = new SqlCompiler(engine);
        sqlExecutionContext = new SqlExecutionContextImpl(
                engine, 1, engine.getMessageBus())
                .with(
                        AllowAllCairoSecurityContext.INSTANCE,
                        bindVariableService,
                        null,
                        -1,
                        null);
        bindVariableService.clear();
    }

    @AfterClass
    public static void tearDown() {
        engine.close();
        compiler.close();
    }

    @After
    public void tearDownAfterTest() {
        engine.resetTableId();
        engine.releaseAllReaders();
        engine.releaseAllWriters();
    }

    protected void createPopulateTable(
            TableModel tableModel,
            int totalRows,
            String startDate,
            int partitionCount) throws NumericException, SqlException {
        long fromTimestamp = TimestampFormatUtils.parseTimestamp(startDate + "T00:00:00.000Z");

        long increment = 0;
        if (tableModel.getPartitionBy() != PartitionBy.NONE) {
            Timestamps.TimestampAddMethod partitionAdd = TableUtils.getPartitionAdd(tableModel.getPartitionBy());
            long toTs = partitionAdd.calculate(fromTimestamp, partitionCount) - fromTimestamp - Timestamps.SECOND_MICROS;
            increment = totalRows > 0 ? Math.max(toTs / totalRows, 1) : 0;
        }

        StringBuilder sql = new StringBuilder();
        sql.append("create table ").append(tableModel.getName()).append(" as (").append(Misc.EOL).append("select").append(Misc.EOL);
        for (int i = 0; i < tableModel.getColumnCount(); i++) {
            int colType = tableModel.getColumnType(i);
            CharSequence colName = tableModel.getColumnName(i);
            switch (colType) {
                case ColumnType.INT:
                    sql.append("cast(x as int) ").append(colName);
                    break;
                case ColumnType.STRING:
                    sql.append("CAST(x as STRING) ").append(colName);
                    break;
                case ColumnType.LONG:
                    sql.append("x ").append(colName);
                    break;
                case ColumnType.DOUBLE:
                    sql.append("x / 1000.0 ").append(colName);
                    break;
                case ColumnType.TIMESTAMP:
                    sql.append("CAST(").append(fromTimestamp).append("L AS TIMESTAMP) + x * ").append(increment).append("  ").append(colName);
                    break;
                case ColumnType.SYMBOL:
                    sql.append("rnd_symbol(4,4,4,2) ").append(colName);
                    break;
                case ColumnType.BOOLEAN:
                    sql.append("rnd_boolean() ").append(colName);
                    break;
                case ColumnType.FLOAT:
                    sql.append("CAST(x / 1000.0 AS FLOAT) ").append(colName);
                    break;
                case ColumnType.DATE:
                    sql.append("CAST(").append(fromTimestamp).append("L AS DATE) ").append(colName);
                    break;
                case ColumnType.LONG256:
                    sql.append("CAST(x AS LONG256) ").append(colName);
                    break;
                case ColumnType.BYTE:
                    sql.append("CAST(x AS BYTE) ").append(colName);
                    break;
                case ColumnType.CHAR:
                    sql.append("CAST(x AS CHAR) ").append(colName);
                    break;
                case ColumnType.SHORT:
                    sql.append("CAST(x AS SHORT) ").append(colName);
                    break;
                default:
                    throw new UnsupportedOperationException();
            }
            if (i < tableModel.getColumnCount() - 1) {
                sql.append("," + Misc.EOL);
            }
        }

        sql.append(Misc.EOL + "from long_sequence(").append(totalRows).append(")");
        sql.append(")" + Misc.EOL);
        if (tableModel.getTimestampIndex() != -1) {
            CharSequence timestampCol = tableModel.getColumnName(tableModel.getTimestampIndex());
            sql.append(" timestamp(").append(timestampCol).append(")");
        }
        if (tableModel.getPartitionBy() != PartitionBy.NONE) {
            sql.append(" Partition By ").append(PartitionBy.toString(tableModel.getPartitionBy()));
        }
        compiler.compile(sql.toString(), sqlExecutionContext);
    }

    protected static void assertCursor(
            CharSequence expected,
            RecordCursorFactory factory,
            boolean supportsRandomAccess,
            boolean checkSameStr,
            boolean expectSize
    ) {
        assertCursor(expected, factory, supportsRandomAccess, checkSameStr, expectSize, false, sqlExecutionContext);
    }

    protected static void assertCursor(
            CharSequence expected,
            RecordCursorFactory factory,
            boolean supportsRandomAccess,
            boolean checkSameStr,
            boolean expectSize,
            boolean sizeCanBeVariable
    ) {
        assertCursor(expected, factory, supportsRandomAccess, checkSameStr, expectSize, sizeCanBeVariable, sqlExecutionContext);
    }

    protected static void assertCursor(
            CharSequence expected,
            RecordCursorFactory factory,
            boolean supportsRandomAccess,
            boolean checkSameStr,
            boolean sizeExpected,
            boolean sizeCanBeVariable, // this means size() can either be -1 in some cases or known in others
            SqlExecutionContext sqlExecutionContext
    ) {
        try (RecordCursor cursor = factory.getCursor(sqlExecutionContext)) {
            if (expected == null) {
                Assert.assertFalse(cursor.hasNext());
                cursor.toTop();
                Assert.assertFalse(cursor.hasNext());
                return;
            }

            sink.clear();
            printer.print(cursor, factory.getMetadata(), true, sink);

            TestUtils.assertEquals(expected, sink);

            final RecordMetadata metadata = factory.getMetadata();

            testSymbolAPI(metadata, cursor);
            cursor.toTop();
            testStringsLong256AndBinary(metadata, cursor, checkSameStr);

            // test API where same record is being updated by cursor
            cursor.toTop();
            Record record = cursor.getRecord();
            Assert.assertNotNull(record);
            sink.clear();
            printer.printHeader(metadata, sink);
            long count = 0;
            long cursorSize = cursor.size();
            while (cursor.hasNext()) {
                printer.print(record, metadata, sink);
                count++;
            }

            if (!sizeCanBeVariable) {
                Assert.assertTrue((sizeExpected && cursorSize != -1) || (!sizeExpected && cursorSize == -1));
            }
            Assert.assertTrue(cursorSize == -1 || count == cursorSize);

            TestUtils.assertEquals(expected, sink);

            if (supportsRandomAccess) {

                Assert.assertTrue(factory.recordCursorSupportsRandomAccess());

                cursor.toTop();

                sink.clear();
                rows.clear();
                while (cursor.hasNext()) {
                    rows.add(record.getRowId());
                }

                final Record rec = cursor.getRecordB();
                printer.printHeader(metadata, sink);
                for (int i = 0, n = rows.size(); i < n; i++) {
                    cursor.recordAt(rec, rows.getQuick(i));
                    printer.print(rec, metadata, sink);
                }

                TestUtils.assertEquals(expected, sink);

                sink.clear();

                final Record factRec = cursor.getRecordB();
                printer.printHeader(metadata, sink);
                for (int i = 0, n = rows.size(); i < n; i++) {
                    cursor.recordAt(factRec, rows.getQuick(i));
                    printer.print(factRec, metadata, sink);
                }

                TestUtils.assertEquals(expected, sink);

                // test that absolute positioning of record does not affect state of record cursor
                if (rows.size() > 0) {
                    sink.clear();

                    cursor.toTop();
                    int target = rows.size() / 2;
                    printer.printHeader(metadata, sink);
                    while (target-- > 0 && cursor.hasNext()) {
                        printer.print(record, metadata, sink);
                    }

                    // no obliterate record with absolute positioning
                    for (int i = 0, n = rows.size(); i < n; i++) {
                        cursor.recordAt(factRec, rows.getQuick(i));
                    }

                    // not continue normal fetch
                    while (cursor.hasNext()) {
                        printer.print(record, metadata, sink);
                    }

                    TestUtils.assertEquals(expected, sink);

                }
            } else {
                Assert.assertFalse(factory.recordCursorSupportsRandomAccess());
                try {
                    record.getRowId();
                    Assert.fail();
                } catch (UnsupportedOperationException ignore) {
                }

                try {
                    cursor.getRecordB();
                    Assert.fail();
                } catch (UnsupportedOperationException ignore) {
                }

                try {
                    cursor.recordAt(record, 0);
                    Assert.fail();
                } catch (UnsupportedOperationException ignore) {
                }
            }
        }

        try (RecordCursor cursor = factory.getCursor(sqlExecutionContext)) {
            testSymbolAPI(factory.getMetadata(), cursor);
        }
    }

    private static void testStringsLong256AndBinary(RecordMetadata metadata, RecordCursor cursor, boolean checkSameStr) {
        Record record = cursor.getRecord();
        while (cursor.hasNext()) {
            for (int i = 0, n = metadata.getColumnCount(); i < n; i++) {
                switch (metadata.getColumnType(i)) {
                    case ColumnType.STRING:
                        CharSequence s = record.getStr(i);
                        if (s != null) {
                            if (checkSameStr) {
                                Assert.assertNotSame("Expected string instances be different for getStr and getStrB", s, record.getStrB(i));
                            }
                            TestUtils.assertEquals(s, record.getStrB(i));
                            Assert.assertEquals(s.length(), record.getStrLen(i));
                        } else {
                            Assert.assertNull(record.getStrB(i));
                            Assert.assertEquals(TableUtils.NULL_LEN, record.getStrLen(i));
                        }
                        break;
                    case ColumnType.BINARY:
                        BinarySequence bs = record.getBin(i);
                        if (bs != null) {
                            Assert.assertEquals(record.getBin(i).length(), record.getBinLen(i));
                        } else {
                            Assert.assertEquals(TableUtils.NULL_LEN, record.getBinLen(i));
                        }
                        break;
                    case ColumnType.LONG256:
                        Long256 l1 = record.getLong256A(i);
                        Long256 l2 = record.getLong256B(i);
                        if (l1 == Long256Impl.NULL_LONG256) {
                            Assert.assertSame(l1, l2);
                        } else {
                            Assert.assertNotSame(l1, l2);
                        }
                        Assert.assertEquals(l1.getLong0(), l2.getLong0());
                        Assert.assertEquals(l1.getLong1(), l2.getLong1());
                        Assert.assertEquals(l1.getLong2(), l2.getLong2());
                        Assert.assertEquals(l1.getLong3(), l2.getLong3());
                        break;
                    default:
                        break;
                }
            }
        }
    }

    private static void testSymbolAPI(RecordMetadata metadata, RecordCursor cursor) {
        IntList symbolIndexes = null;
        for (int i = 0, n = metadata.getColumnCount(); i < n; i++) {
            if (metadata.getColumnType(i) == ColumnType.SYMBOL) {
                if (symbolIndexes == null) {
                    symbolIndexes = new IntList();
                }
                symbolIndexes.add(i);
            }
        }

        if (symbolIndexes != null) {
            cursor.toTop();
            final Record record = cursor.getRecord();
            while (cursor.hasNext()) {
                for (int i = 0, n = symbolIndexes.size(); i < n; i++) {
                    int column = symbolIndexes.getQuick(i);
                    SymbolTable symbolTable = cursor.getSymbolTable(column);
                    if (symbolTable instanceof StaticSymbolTable) {
                        CharSequence sym = Chars.toString(record.getSym(column));
                        int value = record.getInt(column);
                        if (((StaticSymbolTable) symbolTable).containsNullValue() && value == ((StaticSymbolTable) symbolTable).size()) {
                            Assert.assertEquals(Integer.MIN_VALUE, ((StaticSymbolTable) symbolTable).keyOf(sym));
                        } else {
                            Assert.assertEquals(value, ((StaticSymbolTable) symbolTable).keyOf(sym));
                        }
                        TestUtils.assertEquals(sym, symbolTable.valueOf(value));
                    } else {
                        final int value = record.getInt(column);
                        TestUtils.assertEquals(record.getSym(column), symbolTable.valueOf(value));
                    }
                }
            }
        }
    }

    protected static void assertTimestampColumnValues(RecordCursorFactory factory, SqlExecutionContext sqlExecutionContext) {
        int index = factory.getMetadata().getTimestampIndex();
        long timestamp = Long.MIN_VALUE;
        try (RecordCursor cursor = factory.getCursor(sqlExecutionContext)) {
            final Record record = cursor.getRecord();
            long c = 0;
            while (cursor.hasNext()) {
                long ts = record.getTimestamp(index);
                if (timestamp > ts) {
                    Assert.fail("record #" + c);
                }
                timestamp = ts;
                c++;
            }
        }
    }

    protected static void printSqlResult(
            CharSequence expected,
            CharSequence query,
            CharSequence expectedTimestamp,
            CharSequence ddl2,
            CharSequence expected2,
            boolean supportsRandomAccess,
            boolean checkSameStr,
            boolean expectSize
    ) throws SqlException {
        printSqlResult(expected, query, expectedTimestamp, ddl2, expected2, supportsRandomAccess, checkSameStr, expectSize, false, null);
    }

    protected static void printSqlResult(
            CharSequence expected,
            CharSequence query,
            CharSequence expectedTimestamp,
            CharSequence ddl2,
            CharSequence expected2,
            boolean supportsRandomAccess,
            boolean checkSameStr,
            boolean expectSize,
            boolean sizeCanBeVariable,
            CharSequence expectedPlan
    ) throws SqlException {
        CompiledQuery cc = compiler.compile(query, sqlExecutionContext);
        RecordCursorFactory factory = cc.getRecordCursorFactory();
        if (expectedPlan != null) {
            sink.clear();
            factory.toSink(sink);
            TestUtils.assertEquals(expectedPlan, sink);
        }
        try {
            assertTimestamp(expectedTimestamp, factory);
            assertCursor(expected, factory, supportsRandomAccess, checkSameStr, expectSize, sizeCanBeVariable);
            // make sure we get the same outcome when we get factory to create new cursor
            assertCursor(expected, factory, supportsRandomAccess, checkSameStr, expectSize, sizeCanBeVariable);
            // make sure strings, binary fields and symbols are compliant with expected record behaviour
            assertVariableColumns(factory, checkSameStr);

            if (ddl2 != null) {
                compiler.compile(ddl2, sqlExecutionContext);

                int count = 3;
                while (count > 0) {
                    try {
                        assertCursor(expected2, factory, supportsRandomAccess, checkSameStr, expectSize, sizeCanBeVariable);
                        // and again
                        assertCursor(expected2, factory, supportsRandomAccess, checkSameStr, expectSize, sizeCanBeVariable);
                        return;
                    } catch (ReaderOutOfDateException e) {
                        Misc.free(factory);
                        factory = compiler.compile(query, sqlExecutionContext).getRecordCursorFactory();
                        count--;
                    }
                }
            }
        } finally {
            Misc.free(factory);
        }
    }

    private static void assertQuery(
            CharSequence expected,
            CharSequence query,
            @Nullable CharSequence ddl,
            @Nullable CharSequence verify,
            @Nullable CharSequence expectedTimestamp,
            @Nullable CharSequence ddl2,
            @Nullable CharSequence expected2,
            boolean supportsRandomAccess,
            boolean checkSameStr,
            boolean expectSize,
            boolean sizeCanBeVariable
    ) throws Exception {
        assertMemoryLeak(() -> {
            if (ddl != null) {
                compiler.compile(ddl, sqlExecutionContext);
            }
            if (verify != null) {
                printSqlResult(null, verify, expectedTimestamp, ddl2, expected2, supportsRandomAccess, checkSameStr, expectSize, sizeCanBeVariable, null);
            }
            printSqlResult(expected, query, expectedTimestamp, ddl2, expected2, supportsRandomAccess, checkSameStr, expectSize, sizeCanBeVariable, null);
        });
    }

    protected static void assertQuery(
            CharSequence expected,
            CharSequence query,
            CharSequence ddl,
            @Nullable CharSequence expectedTimestamp
    ) throws Exception {
        assertQuery(expected, query, ddl, null, expectedTimestamp, null, null, true, true, false, false);
    }

    protected static void assertQuery(
            CharSequence expected,
            CharSequence query,
            CharSequence ddl,
            @Nullable CharSequence expectedTimestamp,
            boolean supportsRandomAccess
    ) throws Exception {
        assertQuery(expected, query, ddl, null, expectedTimestamp, null, null, supportsRandomAccess, true, false, false);
    }

    protected static void assertQueryExpectSize(
            CharSequence expected,
            CharSequence query,
            CharSequence ddl
    ) throws Exception {
        assertQuery(expected, query, ddl, null, null, null, null, true, true, true, false);
    }

    protected static void assertQuery(
            CharSequence expected,
            CharSequence query,
            CharSequence ddl,
            @Nullable CharSequence expectedTimestamp,
            boolean supportsRandomAccess,
            boolean checkSameStr
    ) throws Exception {
        assertQuery(expected, query, ddl, null, expectedTimestamp, null, null, supportsRandomAccess, checkSameStr, false, false);
    }

    protected static void assertQuery(
            CharSequence expected,
            CharSequence query,
            CharSequence ddl,
            @Nullable CharSequence expectedTimestamp,
            boolean supportsRandomAccess,
            boolean checkSameStr,
            boolean expectSize
    ) throws Exception {
        assertQuery(expected, query, ddl, null, expectedTimestamp, null, null, supportsRandomAccess, checkSameStr, expectSize, false);
    }

    protected static void assertQuery(
            CharSequence expected,
            CharSequence query,
            CharSequence ddl,
            @Nullable CharSequence expectedTimestamp,
            @Nullable CharSequence ddl2,
            @Nullable CharSequence expected2
    ) throws Exception {
        assertQuery(expected, query, ddl, null, expectedTimestamp, ddl2, expected2, true, true, false, false);
    }

    protected static void assertQuery(
            CharSequence expected,
            CharSequence query,
            CharSequence ddl,
            @Nullable CharSequence expectedTimestamp,
            @Nullable CharSequence ddl2,
            @Nullable CharSequence expected2,
            boolean supportsRandomAccess
    ) throws Exception {
        assertQuery(expected, query, ddl, null, expectedTimestamp, ddl2, expected2, supportsRandomAccess, true, false, false);
    }

    protected static void assertQuery(
            CharSequence expected,
            CharSequence query,
            CharSequence ddl,
            @Nullable CharSequence expectedTimestamp,
            @Nullable CharSequence ddl2,
            @Nullable CharSequence expected2,
            boolean supportsRandomAccess,
            boolean checkSameStr,
            boolean expectSize
    ) throws Exception {
        assertQuery(expected, query, ddl, null, expectedTimestamp, ddl2, expected2, supportsRandomAccess, checkSameStr, expectSize, false);
    }

    protected static void assertQuery(
            CharSequence expected,
            CharSequence query,
            CharSequence ddl,
            @Nullable CharSequence expectedTimestamp,
            @Nullable CharSequence ddl2,
            @Nullable CharSequence expected2,
            boolean supportsRandomAccess,
            boolean checkSameStr,
            boolean expectSize,
            boolean sizeCanBeVariable
    ) throws Exception {
        assertQuery(expected, query, ddl, null, expectedTimestamp, ddl2, expected2, supportsRandomAccess, checkSameStr, expectSize, sizeCanBeVariable);
    }

    protected static void assertTimestamp(CharSequence expectedTimestamp, RecordCursorFactory factory) {
        assertTimestamp(expectedTimestamp, factory, sqlExecutionContext);
    }

    protected static void assertTimestamp(CharSequence expectedTimestamp, RecordCursorFactory factory, SqlExecutionContext sqlExecutionContext) {
        if (expectedTimestamp == null) {
            Assert.assertEquals(-1, factory.getMetadata().getTimestampIndex());
        } else {
            int index = factory.getMetadata().getColumnIndex(expectedTimestamp);
            Assert.assertNotEquals(-1, index);
            Assert.assertEquals(index, factory.getMetadata().getTimestampIndex());
            assertTimestampColumnValues(factory, sqlExecutionContext);
        }
    }

    protected static void assertMemoryLeak(TestUtils.LeakProneCode code) throws Exception {
        TestUtils.assertMemoryLeak(() -> {
            try {
                code.run();
                engine.releaseInactive();
                Assert.assertEquals(0, engine.getBusyWriterCount());
                Assert.assertEquals(0, engine.getBusyReaderCount());
            } finally {
                engine.releaseAllReaders();
                engine.releaseAllWriters();
            }
        });
    }

    void assertFactoryCursor(
            String expected,
            String expectedTimestamp,
            RecordCursorFactory factory,
            boolean supportsRandomAccess,
            SqlExecutionContext sqlExecutionContext,
            boolean checkSameStr,
            boolean expectSize
    ) {
        assertFactoryCursor(expected, expectedTimestamp, factory, supportsRandomAccess, sqlExecutionContext, checkSameStr, expectSize, false);
    }

    void assertFactoryCursor(
            String expected,
            String expectedTimestamp,
            RecordCursorFactory factory,
            boolean supportsRandomAccess,
            SqlExecutionContext sqlExecutionContext,
            boolean checkSameStr,
            boolean expectSize,
            boolean sizeCanBeVariable
    ) {
        assertTimestamp(expectedTimestamp, factory, sqlExecutionContext);
        assertCursor(expected, factory, supportsRandomAccess, checkSameStr, expectSize, sizeCanBeVariable, sqlExecutionContext);
        // make sure we get the same outcome when we get factory to create new cursor
        assertCursor(expected, factory, supportsRandomAccess, checkSameStr, expectSize, sizeCanBeVariable, sqlExecutionContext);
        // make sure strings, binary fields and symbols are compliant with expected record behaviour
        assertVariableColumns(factory, checkSameStr);
    }

    protected void assertFailure(
            CharSequence query,
            @Nullable CharSequence ddl,
            int expectedPosition,
            @NotNull CharSequence expectedMessage
    ) throws Exception {
        TestUtils.assertMemoryLeak(() -> {
            try {
                if (ddl != null) {
                    compiler.compile(ddl, sqlExecutionContext);
                }
                try {
                    compiler.compile(query, sqlExecutionContext);
                    Assert.fail();
                } catch (SqlException e) {
                    Assert.assertEquals(Chars.toString(query), expectedPosition, e.getPosition());
                    TestUtils.assertContains(e.getFlyweightMessage(), expectedMessage);
                }
                Assert.assertEquals(0, engine.getBusyReaderCount());
                Assert.assertEquals(0, engine.getBusyWriterCount());
            } finally {
                engine.releaseAllWriters();
                engine.releaseAllReaders();
            }
        });
    }

    protected void assertQuery(String expected, String query, String expectedTimestamp) throws SqlException {
        assertQuery(expected, query, expectedTimestamp, false);
    }

    protected void assertQuery(String expected, String query, String expectedTimestamp, boolean supportsRandomAccess) throws SqlException {
        assertQuery(compiler, expected, query, expectedTimestamp, supportsRandomAccess, sqlExecutionContext);
    }

    protected void assertQuery(String expected, String query, String expectedTimestamp, boolean supportsRandomAccess, boolean expectSize) throws SqlException {
        assertQuery(compiler, expected, query, expectedTimestamp, sqlExecutionContext, supportsRandomAccess, true, expectSize);
    }

    protected void assertQuery(String expected, String query, String expectedTimestamp, boolean supportsRandomAccess, boolean expectSize, boolean sizeCanBeVariable) throws SqlException {
        assertQuery(compiler, expected, query, expectedTimestamp, sqlExecutionContext, supportsRandomAccess, true, expectSize, sizeCanBeVariable);
    }

    protected void assertQuery(String expected, String query, String expectedTimestamp, boolean supportsRandomAccess, SqlExecutionContext sqlExecutionContext)
            throws SqlException {
        assertQuery(compiler, expected, query, expectedTimestamp, sqlExecutionContext, supportsRandomAccess, true, false);
    }

    protected void assertQuery(SqlCompiler compiler, String expected, String query, String expectedTimestamp, boolean supportsRandomAccess, SqlExecutionContext sqlExecutionContext)
            throws SqlException {
        assertQuery(compiler, expected, query, expectedTimestamp, sqlExecutionContext, supportsRandomAccess, true, false);
    }

    protected void assertQuery(
            SqlCompiler compiler,
            String expected,
            String query,
            String expectedTimestamp,
            boolean supportsRandomAccess,
            SqlExecutionContext sqlExecutionContext,
            boolean expectSize
    ) throws SqlException {
        assertQuery(compiler, expected, query, expectedTimestamp, sqlExecutionContext, supportsRandomAccess, true, expectSize);
    }

    protected void assertQuery(String expected, String query, String expectedTimestamp, boolean supportsRandomAccess, SqlExecutionContext sqlExecutionContext, boolean checkSameStr)
            throws SqlException {
        assertQuery(compiler, expected, query, expectedTimestamp, sqlExecutionContext, supportsRandomAccess, checkSameStr, false);
    }

    protected void assertQuery(String expected, String query, String expectedTimestamp, boolean supportsRandomAccess, SqlExecutionContext sqlExecutionContext, boolean checkSameStr, boolean expectSize)
            throws SqlException {
        assertQuery(compiler, expected, query, expectedTimestamp, sqlExecutionContext, supportsRandomAccess, checkSameStr, expectSize);
    }

    protected void assertQuery(
            SqlCompiler compiler,
            String expected,
            String query,
            String expectedTimestamp,
            SqlExecutionContext sqlExecutionContext, boolean supportsRandomAccess,
            boolean checkSameStr,
            boolean expectSize
    ) throws SqlException {
        try (final RecordCursorFactory factory = compiler.compile(query, sqlExecutionContext).getRecordCursorFactory()) {
            assertFactoryCursor(expected, expectedTimestamp, factory, supportsRandomAccess, sqlExecutionContext, checkSameStr, expectSize);
        }
    }

    protected void assertQuery(
            SqlCompiler compiler,
            String expected,
            String query,
            String expectedTimestamp,
            SqlExecutionContext sqlExecutionContext, boolean supportsRandomAccess,
            boolean checkSameStr,
            boolean expectSize,
            boolean sizeCanBeVariable
    ) throws SqlException {
        try (final RecordCursorFactory factory = compiler.compile(query, sqlExecutionContext).getRecordCursorFactory()) {
            assertFactoryCursor(expected, expectedTimestamp, factory, supportsRandomAccess, sqlExecutionContext, checkSameStr, expectSize, sizeCanBeVariable);
        }
    }

    protected void assertQueryAndCache(String expected, String query, String expectedTimestamp, boolean expectSize) throws SqlException {
        assertQueryAndCache(expected, query, expectedTimestamp, false, expectSize);
    }

    protected void assertQueryAndCache(String expected, String query, String expectedTimestamp, boolean supportsRandomAccess, boolean expectSize) throws SqlException {
        try (final RecordCursorFactory factory = compiler.compile(query, sqlExecutionContext).getRecordCursorFactory()) {
            assertFactoryCursor(expected, expectedTimestamp, factory, supportsRandomAccess, sqlExecutionContext, true, expectSize);
        }
    }

    protected void assertQueryPlain(
            String expected,
            String query
    ) throws SqlException {
        try (final RecordCursorFactory factory = compiler.compile(query, sqlExecutionContext).getRecordCursorFactory()) {
            assertFactoryCursor(expected, null, factory, true, sqlExecutionContext, true, true);
        }
    }

    protected void assertSql(CharSequence sql, CharSequence expected) throws SqlException {
        TestUtils.assertSql(
                compiler,
                sqlExecutionContext,
                sql,
                sink,
                expected
        );
    }
}<|MERGE_RESOLUTION|>--- conflicted
+++ resolved
@@ -46,11 +46,6 @@
     protected static CairoEngine engine;
     protected static SqlCompiler compiler;
 
-<<<<<<< HEAD
-    public static void assertReader(String expected, CharSequence tableName) {
-        try (TableReader reader = engine.getReader(sqlExecutionContext.getCairoSecurityContext(), tableName)) {
-            TestUtils.assertReader(expected, reader, sink);
-=======
     private final static double EPSILON = 0.000001;
 
     public static boolean doubleEquals(double a, double b){
@@ -204,7 +199,12 @@
             }
             Assert.assertTrue((expectSize && rowsCount != -1) || (!expectSize && rowsCount == -1));
             Assert.assertTrue(rowsCount == -1 || expectedRow == rowsCount);
->>>>>>> 556fa9f2
+        }
+    }
+
+    public static void assertReader(String expected, CharSequence tableName) {
+        try (TableReader reader = engine.getReader(sqlExecutionContext.getCairoSecurityContext(), tableName)) {
+            TestUtils.assertReader(expected, reader, sink);
         }
     }
 

/*******************************************************************************
 *     ___                  _   ____  ____
 *    / _ \ _   _  ___  ___| |_|  _ \| __ )
 *   | | | | | | |/ _ \/ __| __| | | |  _ \
 *   | |_| | |_| |  __/\__ \ |_| |_| | |_) |
 *    \__\_\\__,_|\___||___/\__|____/|____/
 *
 *  Copyright (c) 2014-2019 Appsicle
 *  Copyright (c) 2019-2022 QuestDB
 *
 *  Licensed under the Apache License, Version 2.0 (the "License");
 *  you may not use this file except in compliance with the License.
 *  You may obtain a copy of the License at
 *
 *  http://www.apache.org/licenses/LICENSE-2.0
 *
 *  Unless required by applicable law or agreed to in writing, software
 *  distributed under the License is distributed on an "AS IS" BASIS,
 *  WITHOUT WARRANTIES OR CONDITIONS OF ANY KIND, either express or implied.
 *  See the License for the specific language governing permissions and
 *  limitations under the License.
 *
 ******************************************************************************/

package io.questdb.griffin;

import io.questdb.WorkerPoolAwareConfiguration;
import io.questdb.cairo.*;
import io.questdb.griffin.engine.functions.rnd.SharedRandom;
import io.questdb.log.Log;
import io.questdb.log.LogFactory;
import io.questdb.mp.WorkerPool;
import io.questdb.std.FilesFacade;
import io.questdb.std.FilesFacadeImpl;
import io.questdb.std.Rnd;
import io.questdb.std.datetime.microtime.TimestampFormatUtils;
import io.questdb.std.str.Path;
import io.questdb.std.str.StringSink;
import io.questdb.test.tools.TestUtils;
import org.jetbrains.annotations.Nullable;
import org.junit.*;
import org.junit.rules.TemporaryFolder;

import java.io.Closeable;
import java.io.File;
import java.io.IOException;
import java.net.URISyntaxException;
import java.net.URL;

public class AbstractO3Test {
    protected static final StringSink sink = new StringSink();
    protected static final StringSink sink2 = new StringSink();
    private final static Log LOG = LogFactory.getLog(O3Test.class);
    @ClassRule
    public static TemporaryFolder temp = new TemporaryFolder();
    protected static CharSequence root;
    protected static int dataAppendPageSize = -1;

    @BeforeClass
    public static void setupStatic() {
        try {
            root = temp.newFolder("dbRoot").getAbsolutePath();
        } catch (IOException e) {
            throw new RuntimeException();
        }
    }

    @Before
    public void setUp() {
        SharedRandom.RANDOM.set(new Rnd());
        // instantiate these paths so that they are not included in memory leak test
        Path.PATH.get();
        Path.PATH2.get();
        TestUtils.createTestPath(root);
    }

    @After
    public void tearDown() {
        TestUtils.removeTestPath(root);
        dataAppendPageSize = -1;
    }

    protected static void assertIndexConsistency(
            SqlCompiler compiler,
            SqlExecutionContext sqlExecutionContext,
            String table,
            CairoEngine engine
    ) throws SqlException {
        TestUtils.assertSqlCursors(compiler, sqlExecutionContext, table + " where sym = 'googl' order by ts", "x where sym = 'googl'", LOG);
        TestUtils.assertIndexBlockCapacity(sqlExecutionContext, engine, "x", "sym");
    }

    protected static void assertIndexConsistency(
            SqlCompiler compiler,
            SqlExecutionContext sqlExecutionContext,
            CairoEngine engine
    ) throws SqlException {
        assertIndexConsistency(
                compiler,
                sqlExecutionContext,
                "y",
                engine
        );
    }

    protected static void assertIndexConsistencySink(
            SqlCompiler compiler,
            SqlExecutionContext sqlExecutionContext
    ) throws SqlException {
        printSqlResult(
                compiler,
                sqlExecutionContext,
                "y where sym = 'googl' order by ts"
        );

        TestUtils.printSql(
                compiler,
                sqlExecutionContext,
                "x where sym = 'googl'",
                sink2
        );
        TestUtils.assertEquals(sink, sink2);
    }

    protected static void printSqlResult(
            SqlCompiler compiler,
            SqlExecutionContext sqlExecutionContext,
            String sql
    ) throws SqlException {
        TestUtils.printSql(compiler, sqlExecutionContext, sql, sink);
    }

    protected static void assertIndexResultAgainstFile(
            SqlCompiler compiler,
            SqlExecutionContext sqlExecutionContext,
            String resourceName
    ) throws SqlException, URISyntaxException {
        AbstractO3Test.assertSqlResultAgainstFile(compiler, sqlExecutionContext, "x where sym = 'googl'", resourceName);
    }

    protected static void assertO3DataCursors(
            CairoEngine engine,
            SqlCompiler compiler,
            SqlExecutionContext sqlExecutionContext,
            @Nullable String referenceTableDDL,
            String referenceSQL,
            String o3InsertSQL,
            String assertSQL,
            String countReferenceSQL,
            String countAssertSQL
    ) throws SqlException {
        // create third table, which will contain both X and 1AM
        if (referenceTableDDL != null) {
            compiler.compile(referenceTableDDL, sqlExecutionContext);
        }
        compiler.compile(o3InsertSQL, sqlExecutionContext);
        TestUtils.assertSqlCursors(compiler, sqlExecutionContext, referenceSQL, assertSQL, LOG);
        engine.releaseAllReaders();
        TestUtils.assertSqlCursors(compiler, sqlExecutionContext, referenceSQL, assertSQL, LOG);

        TestUtils.assertSqlCursors(
                compiler,
                sqlExecutionContext,
                "select count() from " + countReferenceSQL,
                "select count() from " + countAssertSQL,
                LOG
        );
    }

    protected static void assertO3DataConsistency(
            CairoEngine engine,
            SqlCompiler compiler,
            SqlExecutionContext sqlExecutionContext,
            final String referenceTableDDL,
            final String o3InsertSQL,
            final String resourceName
    ) throws SqlException, URISyntaxException {
        // create third table, which will contain both X and 1AM
        compiler.compile(referenceTableDDL, sqlExecutionContext);

        // expected outcome - output ignored, but useful for debug
        // y ordered with 'order by ts' is not the same order as OOO insert into x when there are several records
        // with the same ts value
        AbstractO3Test.printSqlResult(compiler, sqlExecutionContext, "y order by ts");
        compiler.compile(o3InsertSQL, sqlExecutionContext);
        AbstractO3Test.assertSqlResultAgainstFile(compiler, sqlExecutionContext, "x", resourceName);

        // check that reader can process out of order partition layout after fresh open
        engine.releaseAllReaders();
        AbstractO3Test.assertSqlResultAgainstFile(compiler, sqlExecutionContext, "x", resourceName);
    }

    protected static void assertSqlResultAgainstFile(
            SqlCompiler compiler,
            SqlExecutionContext sqlExecutionContext,
            String sql,
            String resourceName
    ) throws URISyntaxException, SqlException {
        AbstractO3Test.printSqlResult(compiler, sqlExecutionContext, sql);
        URL url = O3Test.class.getResource(resourceName);
        Assert.assertNotNull(url);
        TestUtils.assertEquals(new File(url.toURI()), sink);
    }

    protected static void assertMemoryLeak(TestUtils.LeakProneCode code) throws Exception {
        TestUtils.assertMemoryLeak(code);
    }

    static void executeVanilla(TestUtils.LeakProneCode code) throws Exception {
        O3Utils.initBuf();
        try {
            AbstractO3Test.assertMemoryLeak(code);
        } finally {
            O3Utils.freeBuf();
        }
    }

    protected static void executeWithPool(
            int workerCount,
            O3Runnable runnable
    ) throws Exception {
        executeWithPool(
                workerCount,
                runnable,
                FilesFacadeImpl.INSTANCE
        );
    }

    protected static void executeWithPool(
            int workerCount,
            O3Runnable runnable,
            FilesFacade ff
    ) throws Exception {
        executeVanilla(() -> {
            if (workerCount > 0) {
                int[] affinity = new int[workerCount];
                for (int i = 0; i < workerCount; i++) {
                    affinity[i] = -1;
                }

                WorkerPool pool = new WorkerPool(
                        new WorkerPoolAwareConfiguration() {
                            @Override
                            public int[] getWorkerAffinity() {
                                return affinity;
                            }

                            @Override
                            public int getWorkerCount() {
                                return workerCount;
                            }

                            @Override
                            public boolean haltOnError() {
                                return false;
                            }

                            @Override
                            public boolean isEnabled() {
                                return true;
                            }
                        }
                );

                final CairoConfiguration configuration = new DefaultCairoConfiguration(root) {
                    @Override
                    public long getDataAppendPageSize() {
                        return dataAppendPageSize > 0 ? dataAppendPageSize : super.getDataAppendPageSize();
                    }

                    @Override
                    public FilesFacade getFilesFacade() {
                        return ff;
                    }

                    @Override
                    public int getO3ColumnMemorySize() {
                        return dataAppendPageSize > 0 ? dataAppendPageSize : super.getO3ColumnMemorySize();
                    }
                };

                execute(pool, runnable, configuration);
            } else {
                // we need to create entire engine
                final CairoConfiguration configuration = new DefaultCairoConfiguration(root) {
                    @Override
<<<<<<< HEAD
                    public long getDataAppendPageSize() {
                        return dataAppendPageSize > 0 ? dataAppendPageSize : super.getDataAppendPageSize();
=======
                    public int getO3PurgeDiscoveryQueueCapacity() {
                        return 0;
>>>>>>> 22b61fcf
                    }

                    @Override
                    public FilesFacade getFilesFacade() {
                        return ff;
                    }

                    @Override
                    public int getO3CallbackQueueCapacity() {
                        return 0;
                    }

                    @Override
                    public int getO3ColumnMemorySize() {
                        return dataAppendPageSize > 0 ? dataAppendPageSize : super.getO3ColumnMemorySize();
                    }

                    @Override
                    public int getO3CopyQueueCapacity() {
                        return 0;
                    }

                    @Override
                    public int getO3OpenColumnQueueCapacity() {
                        return 0;
                    }

                    @Override
                    public int getO3PartitionQueueCapacity() {
                        return 0;
                    }

                    @Override
                    public int getO3PartitionUpdateQueueCapacity() {
                        return 0;
                    }

                    @Override
                    public int getO3PurgeDiscoveryQueueCapacity() {
                        return 0;
                    }

                    @Override
                    public int getO3PurgeQueueCapacity() {
                        return 0;
                    }
                };
                execute(null, runnable, configuration);
            }
        });
    }

    protected static void execute(@Nullable WorkerPool pool, O3Runnable runnable, CairoConfiguration configuration) throws Exception {
        try (
                final CairoEngine engine = new CairoEngine(configuration);
                final SqlCompiler compiler = new SqlCompiler(engine);
                final SqlExecutionContext sqlExecutionContext = new SqlExecutionContextImpl(engine, 1)
        ) {
            try {
                if (pool != null) {
                    pool.assignCleaner(Path.CLEANER);
                    try (Closeable ignored = O3Utils.setupWorkerPool(pool, engine.getMessageBus())) {
                        pool.start(LOG);
                    }
                } else {
                    O3Utils.initBuf();
                }

                runnable.run(engine, compiler, sqlExecutionContext);
                Assert.assertEquals(0, engine.getBusyWriterCount());
                Assert.assertEquals(0, engine.getBusyReaderCount());
            } finally {
                if (pool != null) {
                    pool.halt();
                }
                O3Utils.freeBuf();
            }
        }
    }

    protected static void assertXCountY(SqlCompiler compiler, SqlExecutionContext sqlExecutionContext) throws SqlException {
        TestUtils.assertSqlCursors(compiler, sqlExecutionContext, "select count() from x", "select count() from y", LOG);
        assertMaxTimestamp(compiler.getEngine(), compiler, sqlExecutionContext, "select max(ts) from y");
    }

    protected static void executeVanilla(O3Runnable code) throws Exception {
        executeVanilla(() -> execute(null, code, new DefaultCairoConfiguration(root)));
    }

    static void assertO3DataConsistency(
            final CairoEngine engine,
            final SqlCompiler compiler,
            final SqlExecutionContext sqlExecutionContext,
            final String referenceTableDDL,
            final String o3InsertSQL
    ) throws SqlException {
        // create third table, which will contain both X and 1AM
        compiler.compile(referenceTableDDL, sqlExecutionContext);

        // expected outcome
        printSqlResult(compiler, sqlExecutionContext, "y order by ts");

        compiler.compile(o3InsertSQL, sqlExecutionContext);

        TestUtils.printSql(
                compiler,
                sqlExecutionContext,
                "x",
                sink2
        );

        TestUtils.assertEquals(sink, sink2);

        engine.releaseAllReaders();

        TestUtils.printSql(
                compiler,
                sqlExecutionContext,
                "x",
                sink2
        );

        TestUtils.assertEquals(sink, sink2);

        engine.releaseAllWriters();

        TestUtils.printSql(
                compiler,
                sqlExecutionContext,
                "x",
                sink2
        );

        TestUtils.assertEquals(sink, sink2);
    }

    static void assertMaxTimestamp(
            CairoEngine engine,
            SqlCompiler compiler,
            SqlExecutionContext executionContext,
            String expectedSql
    ) throws SqlException {
        TestUtils.printSql(
                compiler,
                executionContext,
                expectedSql,
                sink2
        );

        assertMaxTimestamp(engine, executionContext, sink2);
    }

    static void assertMaxTimestamp(
            CairoEngine engine,
            SqlExecutionContext executionContext,
            CharSequence expected
    ) {
        try (
                final TableWriter w = engine.getWriter(
                        executionContext.getCairoSecurityContext(),
                        "x",
                        "test"
                )
        ) {
            sink.clear();
            sink.put("max\n");
            TimestampFormatUtils.appendDateTimeUSec(sink, w.getMaxTimestamp());
            sink.put('\n');
            TestUtils.assertEquals(expected, sink);
            Assert.assertEquals(0, w.getO3RowCount());
        }
    }

    static void assertXCount(SqlCompiler compiler, SqlExecutionContext sqlExecutionContext) throws SqlException {
        printSqlResult(compiler, sqlExecutionContext, "select count() from x");
        TestUtils.assertEquals(sink2, sink);
    }
}<|MERGE_RESOLUTION|>--- conflicted
+++ resolved
@@ -264,13 +264,13 @@
 
                 final CairoConfiguration configuration = new DefaultCairoConfiguration(root) {
                     @Override
+                    public FilesFacade getFilesFacade() {
+                        return ff;
+                    }
+
+                    @Override
                     public long getDataAppendPageSize() {
                         return dataAppendPageSize > 0 ? dataAppendPageSize : super.getDataAppendPageSize();
-                    }
-
-                    @Override
-                    public FilesFacade getFilesFacade() {
-                        return ff;
                     }
 
                     @Override
@@ -284,58 +284,48 @@
                 // we need to create entire engine
                 final CairoConfiguration configuration = new DefaultCairoConfiguration(root) {
                     @Override
-<<<<<<< HEAD
+                    public int getO3PurgeDiscoveryQueueCapacity() {
+                        return 0;
+                    }
+
+                    @Override
+                    public FilesFacade getFilesFacade() {
+                        return ff;
+                    }
+
+                    @Override
+                    public int getO3CallbackQueueCapacity() {
+                        return 0;
+                    }
+
+                    @Override
+                    public int getO3PartitionQueueCapacity() {
+                        return 0;
+                    }
+
+                    @Override
+                    public int getO3OpenColumnQueueCapacity() {
+                        return 0;
+                    }
+
+                    @Override
+                    public int getO3CopyQueueCapacity() {
+                        return 0;
+                    }
+
+                    @Override
+                    public int getO3PartitionUpdateQueueCapacity() {
+                        return 0;
+                    }
+
+                    @Override
                     public long getDataAppendPageSize() {
                         return dataAppendPageSize > 0 ? dataAppendPageSize : super.getDataAppendPageSize();
-=======
-                    public int getO3PurgeDiscoveryQueueCapacity() {
-                        return 0;
->>>>>>> 22b61fcf
-                    }
-
-                    @Override
-                    public FilesFacade getFilesFacade() {
-                        return ff;
-                    }
-
-                    @Override
-                    public int getO3CallbackQueueCapacity() {
-                        return 0;
                     }
 
                     @Override
                     public int getO3ColumnMemorySize() {
                         return dataAppendPageSize > 0 ? dataAppendPageSize : super.getO3ColumnMemorySize();
-                    }
-
-                    @Override
-                    public int getO3CopyQueueCapacity() {
-                        return 0;
-                    }
-
-                    @Override
-                    public int getO3OpenColumnQueueCapacity() {
-                        return 0;
-                    }
-
-                    @Override
-                    public int getO3PartitionQueueCapacity() {
-                        return 0;
-                    }
-
-                    @Override
-                    public int getO3PartitionUpdateQueueCapacity() {
-                        return 0;
-                    }
-
-                    @Override
-                    public int getO3PurgeDiscoveryQueueCapacity() {
-                        return 0;
-                    }
-
-                    @Override
-                    public int getO3PurgeQueueCapacity() {
-                        return 0;
                     }
                 };
                 execute(null, runnable, configuration);

--- conflicted
+++ resolved
@@ -298,41 +298,6 @@
     }
 
     @Test
-    public void testVarColumnPageBoundaries3() throws Exception {
-        dataAppendPageSize = (int) Files.PAGE_SIZE;
-        executeWithPool(0,
-                (CairoEngine engine,
-                 SqlCompiler compiler,
-                 SqlExecutionContext sqlExecutionContext) -> {
-                    int longsPerPage = dataAppendPageSize / 8;
-                    int hi = (longsPerPage + 8) * 2;
-                    int lo = (longsPerPage - 8) * 2;
-                    int maxUncommitted = new Rnd(Os.currentTimeMicros(), Os.currentTimeNanos()).nextInt(hi);
-
-                    int initialCountLo = longsPerPage - 1;
-                    int additionalCountLo = longsPerPage - 1;
-
-                    for (int initialCount = initialCountLo; initialCount < initialCountLo + 3; initialCount++) {
-                        for (int additionalCount = additionalCountLo; additionalCount < additionalCountLo + 3; additionalCount++) {
-                            for (int i = lo; i < hi; i++) {
-                                LOG.info().$("=========== count1 ").$(initialCount).$(" count2 = ").$(additionalCount).$("iteration ").$(i).$(", max uncommitted ").$(longsPerPage).$(" ===================").$();
-                                testVarColumnMergeWithColumnTops(
-                                        engine,
-                                        compiler,
-                                        sqlExecutionContext,
-                                        initialCount,
-                                        additionalCount,
-                                        i,
-                                        maxUncommitted,
-                                        new Rnd());
-                                compiler.compile("drop table x", sqlExecutionContext);
-                            }
-                        }
-                    }
-                });
-    }
-
-    @Test
     public void testVarColumnPageBoundariesAppend() throws Exception {
         dataAppendPageSize = (int) Files.PAGE_SIZE;
         executeWithPool(0,
@@ -397,8 +362,6 @@
     }
 
     @Test
-<<<<<<< HEAD
-=======
     public void testVarColumnPageBoundaries3() throws Exception {
         dataAppendPageSize = (int) Files.PAGE_SIZE;
         executeWithPool(0,
@@ -434,7 +397,6 @@
     }
 
     @Test
->>>>>>> 22b61fcf
     public void testVarColumnPageBoundariesInO3Memory() throws Exception {
         dataAppendPageSize = (int) Files.PAGE_SIZE;
         executeWithPool(0,
@@ -1554,6 +1516,75 @@
         TestUtils.assertEquals(sink, sink2);
     }
 
+    private void testVarColumnPageBoundaryIterationWithColumnTop(CairoEngine engine, SqlCompiler compiler, SqlExecutionContext sqlExecutionContext, int iteration, int maxUncommittedRows) throws SqlException, NumericException {
+        // Day 1 '1970-01-01'
+        int appendCount = iteration / 2;
+        compiler.compile(
+                "create table x as (" +
+                        "select" +
+                        " 'aa' as str," +
+                        " timestamp_sequence('1970-01-01T11:00:00',1000L) ts," +
+                        " x " +
+                        " from long_sequence(1)" +
+                        ") timestamp (ts) partition by DAY with maxUncommittedRows = " + maxUncommittedRows,
+                sqlExecutionContext
+        );
+
+        // Day 2 '1970-01-02'
+        compiler.compile(
+                "insert into x " +
+                        "select" +
+                        " 'aa' as str," +
+                        " timestamp_sequence('1970-01-02T00:00:00',1000L) ts," +
+                        " x " +
+                        " from long_sequence(1)",
+                sqlExecutionContext
+        );
+
+        compiler.compile("alter table x add column str2 string", sqlExecutionContext).execute(null).await();
+        compiler.compile("alter table x add column y long", sqlExecutionContext).execute(null).await();
+
+        if (iteration % 2 == 0) {
+            engine.releaseAllWriters();
+        }
+
+        final String ts1 = "1970-01-01";
+        final String ts2 = "1970-01-02T10:00:01.000000Z";
+
+        Rnd rnd = new Rnd();
+        try (TableWriter tw = engine.getWriter(sqlExecutionContext.getCairoSecurityContext(), "x", "test")) {
+            int halfCount = appendCount / 2;
+            appendRows(ts1, ts2, tw, halfCount, rnd);
+            tw.commitWithLag(Timestamps.HOUR_MICROS);
+
+            TestUtils.assertSql(compiler, sqlExecutionContext, "select * from x where str = 'aa'", sink,
+                    "str\tts\tx\tstr2\ty\n" +
+                            "aa\t1970-01-01T11:00:00.000000Z\t1\t\tNaN\n" +
+                            "aa\t1970-01-02T00:00:00.000000Z\t1\t\tNaN\n");
+
+            appendRows(ts1, ts2, tw, appendCount - halfCount, rnd);
+            tw.commitWithLag(Timestamps.HOUR_MICROS);
+
+            TestUtils.assertSql(compiler, sqlExecutionContext, "select * from x where str = 'aa'", sink,
+                    "str\tts\tx\tstr2\ty\n" +
+                            "aa\t1970-01-01T11:00:00.000000Z\t1\t\tNaN\n" +
+                            "aa\t1970-01-02T00:00:00.000000Z\t1\t\tNaN\n");
+
+            if (iteration % 2 == 0) {
+                tw.commit();
+            }
+        }
+
+        if (iteration % 3 == 0) {
+            engine.releaseAllWriters();
+        }
+
+        TestUtils.assertSql(compiler, sqlExecutionContext, "select * from x where str = 'aa'", sink,
+                "str\tts\tx\tstr2\ty\n" +
+                        "aa\t1970-01-01T11:00:00.000000Z\t1\t\tNaN\n" +
+                        "aa\t1970-01-02T00:00:00.000000Z\t1\t\tNaN\n");
+    }
+
     private void testVarColumnMergeWithColumnTops(
             CairoEngine engine,
             SqlCompiler compiler,
@@ -1672,73 +1703,4 @@
                 sink,
                 sink2);
     }
-
-    private void testVarColumnPageBoundaryIterationWithColumnTop(CairoEngine engine, SqlCompiler compiler, SqlExecutionContext sqlExecutionContext, int iteration, int maxUncommittedRows) throws SqlException, NumericException {
-        // Day 1 '1970-01-01'
-        int appendCount = iteration / 2;
-        compiler.compile(
-                "create table x as (" +
-                        "select" +
-                        " 'aa' as str," +
-                        " timestamp_sequence('1970-01-01T11:00:00',1000L) ts," +
-                        " x " +
-                        " from long_sequence(1)" +
-                        ") timestamp (ts) partition by DAY with maxUncommittedRows = " + maxUncommittedRows,
-                sqlExecutionContext
-        );
-
-        // Day 2 '1970-01-02'
-        compiler.compile(
-                "insert into x " +
-                        "select" +
-                        " 'aa' as str," +
-                        " timestamp_sequence('1970-01-02T00:00:00',1000L) ts," +
-                        " x " +
-                        " from long_sequence(1)",
-                sqlExecutionContext
-        );
-
-        compiler.compile("alter table x add column str2 string", sqlExecutionContext).execute(null).await();
-        compiler.compile("alter table x add column y long", sqlExecutionContext).execute(null).await();
-
-        if (iteration % 2 == 0) {
-            engine.releaseAllWriters();
-        }
-
-        final String ts1 = "1970-01-01";
-        final String ts2 = "1970-01-02T10:00:01.000000Z";
-
-        Rnd rnd = new Rnd();
-        try (TableWriter tw = engine.getWriter(sqlExecutionContext.getCairoSecurityContext(), "x", "test")) {
-            int halfCount = appendCount / 2;
-            appendRows(ts1, ts2, tw, halfCount, rnd);
-            tw.commitWithLag(Timestamps.HOUR_MICROS);
-
-            TestUtils.assertSql(compiler, sqlExecutionContext, "select * from x where str = 'aa'", sink,
-                    "str\tts\tx\tstr2\ty\n" +
-                            "aa\t1970-01-01T11:00:00.000000Z\t1\t\tNaN\n" +
-                            "aa\t1970-01-02T00:00:00.000000Z\t1\t\tNaN\n");
-
-            appendRows(ts1, ts2, tw, appendCount - halfCount, rnd);
-            tw.commitWithLag(Timestamps.HOUR_MICROS);
-
-            TestUtils.assertSql(compiler, sqlExecutionContext, "select * from x where str = 'aa'", sink,
-                    "str\tts\tx\tstr2\ty\n" +
-                            "aa\t1970-01-01T11:00:00.000000Z\t1\t\tNaN\n" +
-                            "aa\t1970-01-02T00:00:00.000000Z\t1\t\tNaN\n");
-
-            if (iteration % 2 == 0) {
-                tw.commit();
-            }
-        }
-
-        if (iteration % 3 == 0) {
-            engine.releaseAllWriters();
-        }
-
-        TestUtils.assertSql(compiler, sqlExecutionContext, "select * from x where str = 'aa'", sink,
-                "str\tts\tx\tstr2\ty\n" +
-                        "aa\t1970-01-01T11:00:00.000000Z\t1\t\tNaN\n" +
-                        "aa\t1970-01-02T00:00:00.000000Z\t1\t\tNaN\n");
-    }
 }
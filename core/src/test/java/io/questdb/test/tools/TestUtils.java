/*******************************************************************************
 *     ___                  _   ____  ____
 *    / _ \ _   _  ___  ___| |_|  _ \| __ )
 *   | | | | | | |/ _ \/ __| __| | | |  _ \
 *   | |_| | |_| |  __/\__ \ |_| |_| | |_) |
 *    \__\_\\__,_|\___||___/\__|____/|____/
 *
 *  Copyright (c) 2014-2019 Appsicle
 *  Copyright (c) 2019-2022 QuestDB
 *
 *  Licensed under the Apache License, Version 2.0 (the "License");
 *  you may not use this file except in compliance with the License.
 *  You may obtain a copy of the License at
 *
 *  http://www.apache.org/licenses/LICENSE-2.0
 *
 *  Unless required by applicable law or agreed to in writing, software
 *  distributed under the License is distributed on an "AS IS" BASIS,
 *  WITHOUT WARRANTIES OR CONDITIONS OF ANY KIND, either express or implied.
 *  See the License for the specific language governing permissions and
 *  limitations under the License.
 *
 ******************************************************************************/

package io.questdb.test.tools;

import io.questdb.cairo.*;
import io.questdb.cairo.sql.Record;
import io.questdb.cairo.sql.*;
import io.questdb.griffin.CompiledQuery;
import io.questdb.griffin.SqlCompiler;
import io.questdb.griffin.SqlException;
import io.questdb.griffin.SqlExecutionContext;
import io.questdb.griffin.model.IntervalUtils;
import io.questdb.log.Log;
import io.questdb.log.LogRecord;
import io.questdb.network.Net;
import io.questdb.network.NetworkFacade;
import io.questdb.network.NetworkFacadeImpl;
import io.questdb.std.*;
import io.questdb.std.datetime.microtime.Timestamps;
import io.questdb.std.str.MutableCharSink;
import io.questdb.std.str.Path;
import io.questdb.std.str.StringSink;
import org.jetbrains.annotations.NotNull;
import org.junit.Assert;

import java.io.*;
import java.util.concurrent.BrokenBarrierException;
import java.util.concurrent.CyclicBarrier;
import java.util.concurrent.atomic.AtomicInteger;

public final class TestUtils {

    public static final RecordCursorPrinter printer = new RecordCursorPrinter();

    private static final StringSink sink = new StringSink();

    private static final RecordCursorPrinter printerWithTypes = new RecordCursorPrinter().withTypes(true);

    private TestUtils() {
    }

    public static boolean areEqual(BinarySequence a, BinarySequence b) {
        if (a == b) return true;
        if (a == null || b == null) return false;

        if (a.length() != b.length()) return false;
        for (int i = 0; i < a.length(); i++) {
            if (a.byteAt(i) != b.byteAt(i)) return false;
        }
        return true;
    }

<<<<<<< HEAD
    public static void assertConnect(long fd, long sockAddr, boolean noLinger) {
        long rc = connect(fd, sockAddr, noLinger);
        if (rc != 0) {
            Assert.fail("could not connect, errno=" + Os.errno());
=======
    public static long connect(long fd, long sockAddr) {
        Assert.assertTrue(fd > -1);
        return Net.connect(fd, sockAddr);
    }

    public static void await(CyclicBarrier barrier) {
        try {
            barrier.await();
        } catch (Throwable ignore) {
>>>>>>> 22b61fcf
        }
    }

    public static void assertConnect(long fd, long sockAddr) {
        long rc = connect(fd, sockAddr);
        if (rc != 0) {
            Assert.fail("could not connect, errno=" + Os.errno());
        }
    }

    public static void assertConnect(NetworkFacade nf, long fd, long ilpSockAddr) {
        long rc = nf.connect(fd, ilpSockAddr);
        if (rc != 0) {
            Assert.fail("could not connect, errno=" + nf.errno());
        }
    }

    public static void assertContains(CharSequence _this, CharSequence that) {
        if (Chars.contains(_this, that)) {
            return;
        }
        Assert.fail("'" + _this.toString() + "' does not contain: " + that);
    }

    public static void assertCursor(CharSequence expected, RecordCursor cursor, RecordMetadata metadata, boolean header, MutableCharSink sink) {
        printCursor(cursor, metadata, header, sink, printer);
        assertEquals(expected, sink);
    }

    public static void assertEquals(RecordCursor cursorExpected, RecordMetadata metadataExpected, RecordCursor cursorActual, RecordMetadata metadataActual) {
        assertEquals(metadataExpected, metadataActual);
        Record r = cursorExpected.getRecord();
        Record l = cursorActual.getRecord();
        long rowIndex = 0;
        while (cursorExpected.hasNext()) {
            if (!cursorActual.hasNext()) {
                Assert.fail("Actual cursor does not have record at " + rowIndex);
            }
            rowIndex++;
            for (int i = 0; i < metadataExpected.getColumnCount(); i++) {
                String columnName = metadataExpected.getColumnName(i);
                try {
                    int columnType = metadataExpected.getColumnType(i);
                    int tagType = ColumnType.tagOf(columnType);
                    switch (tagType) {
                        case ColumnType.DATE:
                            Assert.assertEquals(r.getDate(i), l.getDate(i));
                            break;
                        case ColumnType.TIMESTAMP:
                            Assert.assertEquals(r.getTimestamp(i), l.getTimestamp(i));
                            break;
                        case ColumnType.DOUBLE:
                            Assert.assertEquals(r.getDouble(i), l.getDouble(i), Numbers.MAX_SCALE);
                            break;
                        case ColumnType.FLOAT:
                            Assert.assertEquals(r.getFloat(i), l.getFloat(i), 4);
                            break;
                        case ColumnType.INT:
                            Assert.assertEquals(r.getInt(i), l.getInt(i));
                            break;
                        case ColumnType.GEOINT:
                            Assert.assertEquals(r.getGeoInt(i), l.getGeoInt(i));
                            break;
                        case ColumnType.STRING:
                            TestUtils.assertEquals(r.getStr(i), l.getStr(i));
                            break;
                        case ColumnType.SYMBOL:
                            Assert.assertEquals(r.getSym(i), l.getSym(i));
                            break;
                        case ColumnType.SHORT:
                            Assert.assertEquals(r.getShort(i), l.getShort(i));
                            break;
                        case ColumnType.CHAR:
                            Assert.assertEquals(r.getChar(i), l.getChar(i));
                            break;
                        case ColumnType.GEOSHORT:
                            Assert.assertEquals(r.getGeoShort(i), l.getGeoShort(i));
                            break;
                        case ColumnType.LONG:
                            Assert.assertEquals(r.getLong(i), l.getLong(i));
                            break;
                        case ColumnType.GEOLONG:
                            Assert.assertEquals(r.getGeoLong(i), l.getGeoLong(i));
                            break;
                        case ColumnType.GEOBYTE:
                            Assert.assertEquals(r.getGeoByte(i), l.getGeoByte(i));
                            break;
                        case ColumnType.BYTE:
                            Assert.assertEquals(r.getByte(i), l.getByte(i));
                            break;
                        case ColumnType.BOOLEAN:
                            Assert.assertEquals(r.getBool(i), l.getBool(i));
                            break;
                        case ColumnType.BINARY:
                            Assert.assertTrue(areEqual(r.getBin(i), l.getBin(i)));
                            break;
                        case ColumnType.LONG256:
                            assertEquals(r.getLong256A(i), l.getLong256A(i));
                            break;
                        default:
                            // Unknown record type.
                            assert false;
                            break;
                    }
                } catch (AssertionError e) {
                    throw new AssertionError(String.format("Row %d column %s %s", rowIndex, columnName, e.getMessage()));
                }
            }
        }

        Assert.assertFalse("Expected cursor misses record " + rowIndex, cursorActual.hasNext());
    }

    public static void assertEquals(File a, File b) {
        try (Path path = new Path()) {
            path.of(a.getAbsolutePath()).$();
            long fda = Files.openRO(path);
            Assert.assertNotEquals(-1, fda);

            try {
                path.of(b.getAbsolutePath()).$();
                long fdb = Files.openRO(path);
                Assert.assertNotEquals(-1, fdb);
                try {

                    Assert.assertEquals(Files.length(fda), Files.length(fdb));

                    long bufa = Unsafe.malloc(4096, MemoryTag.NATIVE_DEFAULT);
                    long bufb = Unsafe.malloc(4096, MemoryTag.NATIVE_DEFAULT);

                    long offset = 0;
                    try {

                        while (true) {
                            long reada = Files.read(fda, bufa, 4096, offset);
                            long readb = Files.read(fdb, bufb, 4096, offset);
                            Assert.assertEquals(reada, readb);

                            if (reada == 0) {
                                break;
                            }

                            offset += reada;

                            for (int i = 0; i < reada; i++) {
                                Assert.assertEquals(Unsafe.getUnsafe().getByte(bufa + i), Unsafe.getUnsafe().getByte(bufb + i));
                            }
                        }
                    } finally {
                        Unsafe.free(bufa, 4096, MemoryTag.NATIVE_DEFAULT);
                        Unsafe.free(bufb, 4096, MemoryTag.NATIVE_DEFAULT);
                    }
                } finally {
                    Files.close(fdb);
                }
            } finally {
                Files.close(fda);
            }
        }
    }

    public static void assertEquals(File a, CharSequence actual) {
        try (Path path = new Path()) {
            path.of(a.getAbsolutePath()).$();
            long fda = Files.openRO(path);
            Assert.assertNotEquals(-1, fda);

            try {
                long bufa = Unsafe.malloc(4096, MemoryTag.NATIVE_DEFAULT);
                final long str = toMemory(actual);
                long offset = 0;
                long strp = str;
                try {

                    while (true) {
                        long reada = Files.read(fda, bufa, 4096, offset);

                        if (reada == 0) {
                            break;
                        }

                        for (int i = 0; i < reada; i++) {
                            byte b = Unsafe.getUnsafe().getByte(bufa + i);
                            if (b == 13) {
                                continue;
                            }
                            byte bb = Unsafe.getUnsafe().getByte(strp);
                            strp++;
                            if (b != bb) {
                                Assert.fail(
                                        "expected: '" + (char) (bb) + "'(" + bb + ")" +
                                                ", actual: '" + (char) (b) + "'(" + b + ")" +
                                                ", at: " + (offset + i - 1));
                            }
                        }

                        offset += reada;
                    }

                    Assert.assertEquals(strp - str, actual.length());
                } finally {
                    Unsafe.free(bufa, 4096, MemoryTag.NATIVE_DEFAULT);
                    Unsafe.free(str, actual.length(), MemoryTag.NATIVE_DEFAULT);
                }
            } finally {
                Files.close(fda);
            }
        }
    }

    public static void assertEquals(CharSequence expected, Sinkable actual) {
        sink.clear();
        actual.toSink(sink);
        assertEquals(null, expected, sink);
    }

    public static void assertEquals(CharSequence expected, CharSequence actual) {
        assertEquals(null, expected, actual);
    }

    public static void assertEquals(String message, CharSequence expected, CharSequence actual) {
        if (expected == null && actual == null) {
            return;
        }

        if (expected != null && actual == null) {
            Assert.fail("Expected: \n`" + expected + "`but have NULL");
        }

        if (expected == null) {
            Assert.fail("Expected: NULL but have \n`" + actual + "`\n");
        }

        if (expected.length() != actual.length()) {
            Assert.assertEquals(message, expected, actual);
        }

        for (int i = 0; i < expected.length(); i++) {
            if (expected.charAt(i) != actual.charAt(i)) {
                Assert.assertEquals(message, expected, actual);
            }
        }
    }

    public static void assertEquals(BinarySequence bs, BinarySequence actBs, long actualLen) {
        if (bs == null) {
            Assert.assertNull(actBs);
            Assert.assertEquals(-1, actualLen);
        } else {
            Assert.assertEquals(bs.length(), actBs.length());
            Assert.assertEquals(bs.length(), actualLen);
            for (long l = 0, z = bs.length(); l < z; l++) {
                byte b1 = bs.byteAt(l);
                byte b2 = actBs.byteAt(l);
                if (b1 != b2) {
                    Assert.fail("Failed comparison at [" + l + "], expected: " + b1 + ", actual: " + b2);
                }
                Assert.assertEquals(bs.byteAt(l), actBs.byteAt(l));
            }
        }
    }

    public static void assertEqualsIgnoreCase(CharSequence expected, CharSequence actual) {
        assertEqualsIgnoreCase(null, expected, actual);
    }

    public static void assertEqualsIgnoreCase(String message, CharSequence expected, CharSequence actual) {
        if (expected == null && actual == null) {
            return;
        }

        if (expected != null && actual == null) {
            Assert.fail("Expected: \n`" + expected + "`but have NULL");
        }

        if (expected == null) {
            Assert.fail("Expected: NULL but have \n`" + actual + "`\n");
        }

        if (expected.length() != actual.length()) {
            Assert.assertEquals(message, expected, actual);
        }

        for (int i = 0; i < expected.length(); i++) {
            if (Character.toLowerCase(expected.charAt(i)) != Character.toLowerCase(actual.charAt(i))) {
                Assert.assertEquals(message, expected, actual);
            }
        }
    }

    public static void assertFileContentsEquals(Path expected, Path actual) throws IOException {
        try (BufferedInputStream expectedStream = new BufferedInputStream(new FileInputStream(expected.toString()));
             BufferedInputStream actualStream = new BufferedInputStream(new FileInputStream(actual.toString()))) {
            int byte1, byte2;
            long length = 0;
            do {
                length++;
                byte1 = expectedStream.read();
                byte2 = actualStream.read();
            } while (byte1 == byte2 && byte1 > 0);

            if (byte1 != byte2) {
                Assert.fail("Files are different at offset " + (length - 1));
            }
        }
    }

    public static void assertIndexBlockCapacity(SqlExecutionContext sqlExecutionContext, CairoEngine engine, String tableName, String columnName) {
        engine.releaseAllReaders();
        try (TableReader rdr = engine.getReader(sqlExecutionContext.getCairoSecurityContext(), tableName)) {
            TableReaderMetadata metadata = rdr.getMetadata();
            int symIndex = metadata.getColumnIndex(columnName);

            if (metadata.isColumnIndexed(symIndex)) {
                int expectedCapacity = metadata.getIndexValueBlockCapacity(symIndex);

                for (int partitionIndex = 0; partitionIndex < rdr.getPartitionCount(); partitionIndex++) {
                    BitmapIndexReader bitmapIndexReader = rdr.getBitmapIndexReader(0, symIndex, BitmapIndexReader.DIR_BACKWARD);
                    Assert.assertEquals(expectedCapacity, bitmapIndexReader.getValueBlockCapacity() + 1);
                }
            }
        }
    }

    public static void assertMemoryLeak(LeakProneCode runnable) throws Exception {
        Path.clearThreadLocals();
        long mem = Unsafe.getMemUsed();
        long[] memoryUsageByTag = new long[MemoryTag.SIZE];
        for (int i = MemoryTag.MMAP_DEFAULT; i < MemoryTag.SIZE; i++) {
            memoryUsageByTag[i] = Unsafe.getMemUsedByTag(i);
        }

        Assert.assertTrue("Initial file unsafe mem should be >= 0", mem >= 0);
        long fileCount = Files.getOpenFileCount();
        Assert.assertTrue("Initial file count should be >= 0", fileCount >= 0);
        runnable.run();
        Path.clearThreadLocals();
        if (fileCount != Files.getOpenFileCount()) {
            Assert.assertEquals(Files.getOpenFdDebugInfo(), fileCount, Files.getOpenFileCount());
        }

        // Checks that the same tag used for allocation and freeing native memory
        for (int i = MemoryTag.MMAP_DEFAULT; i < MemoryTag.SIZE; i++) {
            long actualMemByTag = Unsafe.getMemUsedByTag(i);
            if (memoryUsageByTag[i] != actualMemByTag) {
                Assert.assertEquals("Memory usage by tag: " + MemoryTag.nameOf(i), memoryUsageByTag[i], actualMemByTag);
            }
        }
        Assert.assertEquals(mem, Unsafe.getMemUsed());
    }

    public static void assertReader(CharSequence expected, TableReader reader, MutableCharSink sink) {
        assertCursor(
                expected,
                reader.getCursor(),
                reader.getMetadata(),
                true,
                sink
        );
    }

    public static void assertSql(
            SqlCompiler compiler,
            SqlExecutionContext sqlExecutionContext,
            CharSequence sql,
            MutableCharSink sink,
            CharSequence expected
    ) throws SqlException {
        printSql(
                compiler,
                sqlExecutionContext,
                sql,
                sink
        );
        assertEquals(expected, sink);
    }

    public static void assertSqlCursors(SqlCompiler compiler, SqlExecutionContext sqlExecutionContext, String expected, String actual, Log log) throws SqlException {
        try (RecordCursorFactory factory = compiler.compile(expected, sqlExecutionContext).getRecordCursorFactory()) {
            try (RecordCursorFactory factory2 = compiler.compile(actual, sqlExecutionContext).getRecordCursorFactory()) {
                try (RecordCursor cursor1 = factory.getCursor(sqlExecutionContext)) {
                    try (RecordCursor cursor2 = factory2.getCursor(sqlExecutionContext)) {
                        assertEquals(cursor1, factory.getMetadata(), cursor2, factory2.getMetadata());
                    }
                } catch (AssertionError e) {
                    log.error().$(e).$();
                    try (RecordCursor expectedCursor = factory.getCursor(sqlExecutionContext)) {
                        try (RecordCursor actualCursor = factory2.getCursor(sqlExecutionContext)) {
                            log.xDebugW().$();

                            LogRecordSinkAdapter recordSinkAdapter = new LogRecordSinkAdapter();
                            LogRecord record = log.xDebugW().$("java.lang.AssertionError: expected:<");
                            printer.printHeaderNoNl(factory.getMetadata(), recordSinkAdapter.of(record));
                            record.$();
                            printer.print(expectedCursor, factory.getMetadata(), false, log);

                            record = log.xDebugW().$("> but was:<");
                            printer.printHeaderNoNl(factory2.getMetadata(), recordSinkAdapter.of(record));
                            record.$();

                            printer.print(actualCursor, factory2.getMetadata(), false, log);
                            log.xDebugW().$(">").$();
                        }
                    }
                    throw e;
                }
            }
        }
    }

    public static void assertSqlWithTypes(
            SqlCompiler compiler,
            SqlExecutionContext sqlExecutionContext,
            CharSequence sql,
            MutableCharSink sink,
            CharSequence expected
    ) throws SqlException {
        printSqlWithTypes(
                compiler,
                sqlExecutionContext,
                sql,
                sink
        );
        assertEquals(expected, sink);
    }

    public static long connect(long fd, long sockAddr, boolean noLinger) {
        Assert.assertTrue(fd > -1);
        if (noLinger) {
            Net.configureNoLinger(fd);
        }
        return Net.connect(fd, sockAddr);
    }

    public static void copyMimeTypes(String targetDir) throws IOException {
        try (InputStream stream = TestUtils.class.getResourceAsStream("/site/conf/mime.types")) {
            Assert.assertNotNull(stream);
            final File target = new File(targetDir, "conf/mime.types");
            Assert.assertTrue(target.getParentFile().mkdirs());
            try (FileOutputStream fos = new FileOutputStream(target)) {
                byte[] buffer = new byte[1024 * 1204];
                int len;
                while ((len = stream.read(buffer)) > 0) {
                    fos.write(buffer, 0, len);
                }
            }
        }
    }

    public static void createPopulateTable(
            SqlCompiler compiler,
            SqlExecutionContext sqlExecutionContext,
            TableModel tableModel,
            int totalRows,
            String startDate,
            int partitionCount) throws NumericException, SqlException {
        createPopulateTable(tableModel.getTableName(), compiler, sqlExecutionContext, tableModel, totalRows, startDate, partitionCount);
    }

    public static void createPopulateTable(
            CharSequence tableName,
            SqlCompiler compiler,
            SqlExecutionContext sqlExecutionContext,
            TableModel tableModel,
            int totalRows,
            String startDate,
            int partitionCount
    ) throws NumericException, SqlException {
        long fromTimestamp = IntervalUtils.parseFloorPartialDate(startDate);

        long increment = 0;
        if (PartitionBy.isPartitioned(tableModel.getPartitionBy())) {
            final PartitionBy.PartitionAddMethod partitionAddMethod = PartitionBy.getPartitionAddMethod(tableModel.getPartitionBy());
            assert partitionAddMethod != null;
            long toTs = partitionAddMethod.calculate(fromTimestamp, partitionCount) - fromTimestamp - Timestamps.SECOND_MICROS;
            increment = totalRows > 0 ? Math.max(toTs / totalRows, 1) : 0;
        }

        StringBuilder sql = new StringBuilder();
        sql.append("create table ").append(tableName).append(" as (").append(Misc.EOL).append("select").append(Misc.EOL);
        for (int i = 0; i < tableModel.getColumnCount(); i++) {
            int colType = ColumnType.tagOf(tableModel.getColumnType(i));
            CharSequence colName = tableModel.getColumnName(i);
            switch (colType) {
                case ColumnType.INT:
                    sql.append("cast(x as int) ").append(colName);
                    break;
                case ColumnType.STRING:
                    sql.append("CAST(x as STRING) ").append(colName);
                    break;
                case ColumnType.LONG:
                    sql.append("x ").append(colName);
                    break;
                case ColumnType.DOUBLE:
                    sql.append("x / 1000.0 ").append(colName);
                    break;
                case ColumnType.TIMESTAMP:
                    sql.append("CAST(").append(fromTimestamp).append("L AS TIMESTAMP) + x * ").append(increment).append("  ").append(colName);
                    break;
                case ColumnType.SYMBOL:
                    sql.append("rnd_symbol(4,4,4,2) ").append(colName);
                    break;
                case ColumnType.BOOLEAN:
                    sql.append("rnd_boolean() ").append(colName);
                    break;
                case ColumnType.FLOAT:
                    sql.append("CAST(x / 1000.0 AS FLOAT) ").append(colName);
                    break;
                case ColumnType.DATE:
                    sql.append("CAST(").append(fromTimestamp).append("L AS DATE) ").append(colName);
                    break;
                case ColumnType.LONG256:
                    sql.append("CAST(x AS LONG256) ").append(colName);
                    break;
                case ColumnType.BYTE:
                    sql.append("CAST(x AS BYTE) ").append(colName);
                    break;
                case ColumnType.CHAR:
                    sql.append("CAST(x AS CHAR) ").append(colName);
                    break;
                case ColumnType.SHORT:
                    sql.append("CAST(x AS SHORT) ").append(colName);
                    break;
                default:
                    throw new UnsupportedOperationException();
            }
            if (i < tableModel.getColumnCount() - 1) {
                sql.append("," + Misc.EOL);
            }
        }

        sql.append(Misc.EOL + "from long_sequence(").append(totalRows).append(")");
        sql.append(")" + Misc.EOL);
        if (tableModel.getTimestampIndex() != -1) {
            CharSequence timestampCol = tableModel.getColumnName(tableModel.getTimestampIndex());
            sql.append(" timestamp(").append(timestampCol).append(")");
        }
        if (PartitionBy.isPartitioned(tableModel.getPartitionBy())) {
            sql.append(" Partition By ").append(PartitionBy.toString(tableModel.getPartitionBy()));
        }
        compiler.compile(sql.toString(), sqlExecutionContext);
    }

    public static void createTestPath(CharSequence root) {
        try (Path path = new Path().of(root).$()) {
            if (Files.exists(path)) {
                return;
            }
            Files.mkdirs(path.of(root).slash$(), 509);
        }
    }

    public static boolean drainEngineCmdQueue(CairoEngine engine) {
        boolean useful = false;
        while (engine.tick()) {
            useful = true;
            // drain the engine queue
        }
        return useful;
    }

    public static int getJavaVersion() {
        String version = System.getProperty("java.version");
        if (version.startsWith("1.")) {
            version = version.substring(2, 3);
        } else {
            int dot = version.indexOf(".");
            if (dot != -1) {
                version = version.substring(0, dot);
            }
        }
        return Integer.parseInt(version);
    }

    @NotNull
    public static NetworkFacade getSendDelayNetworkFacade(int startDelayDelayAfter) {
        return new NetworkFacadeImpl() {
            final AtomicInteger totalSent = new AtomicInteger();

            @Override
            public int send(long fd, long buffer, int bufferLen) {
                if (startDelayDelayAfter == 0) {
                    return super.send(fd, buffer, bufferLen);
                }

                int sentNow = totalSent.get();
                if (bufferLen > 0) {
                    if (sentNow >= startDelayDelayAfter) {
                        totalSent.set(0);
                        return 0;
                    }

                    int result = super.send(fd, buffer, Math.min(bufferLen, startDelayDelayAfter - sentNow));
                    totalSent.addAndGet(result);
                    return result;
                }
                return 0;
            }
        };
    }

    public static void insert(SqlCompiler compiler, SqlExecutionContext sqlExecutionContext, CharSequence insertSql) throws SqlException {
        CompiledQuery compiledQuery = compiler.compile(insertSql, sqlExecutionContext);
        Assert.assertNotNull(compiledQuery.getInsertStatement());
        final InsertStatement insertStatement = compiledQuery.getInsertStatement();
        try (InsertMethod insertMethod = insertStatement.createMethod(sqlExecutionContext)) {
            insertMethod.execute();
            insertMethod.commit();
        }
    }

    public static void printCursor(RecordCursor cursor, RecordMetadata metadata, boolean header, MutableCharSink sink, RecordCursorPrinter printer) {
        sink.clear();
        printer.print(cursor, metadata, header, sink);
    }

    public static void printSql(
            SqlCompiler compiler,
            SqlExecutionContext sqlExecutionContext,
            CharSequence sql,
            MutableCharSink sink
    ) throws SqlException {
        try (RecordCursorFactory factory = compiler.compile(sql, sqlExecutionContext).getRecordCursorFactory()) {
            try (RecordCursor cursor = factory.getCursor(sqlExecutionContext)) {
                printCursor(cursor, factory.getMetadata(), true, sink, printer);
            }
        }
    }

    public static void printSqlWithTypes(
            SqlCompiler compiler,
            SqlExecutionContext sqlExecutionContext,
            CharSequence sql,
            MutableCharSink sink
    ) throws SqlException {
        try (RecordCursorFactory factory = compiler.compile(sql, sqlExecutionContext).getRecordCursorFactory()) {
            try (RecordCursor cursor = factory.getCursor(sqlExecutionContext)) {
                printCursor(cursor, factory.getMetadata(), true, sink, printerWithTypes);
            }
        }
    }

    public static String readStringFromFile(File file) {
        try {
            try (FileInputStream fis = new FileInputStream(file)) {
                byte[] buffer
                        = new byte[(int) fis.getChannel().size()];
                int totalRead = 0;
                int read;
                while (totalRead < buffer.length
                        && (read = fis.read(buffer, totalRead, buffer.length - totalRead)) > 0) {
                    totalRead += read;
                }
                return new String(buffer, Files.UTF_8);
            }
        } catch (IOException e) {
            throw new RuntimeException("Cannot read from " + file.getAbsolutePath(), e);
        }
    }

    public static void removeTestPath(CharSequence root) {
        Path path = Path.getThreadLocal(root);
        Files.rmdir(path.slash$());
    }

    public static long toMemory(CharSequence sequence) {
        long ptr = Unsafe.malloc(sequence.length(), MemoryTag.NATIVE_DEFAULT);
        Chars.asciiStrCpy(sequence, sequence.length(), ptr);
        return ptr;
    }

    // used in tests
    public static void writeStringToFile(File file, String s) throws IOException {
        try (FileOutputStream fos = new FileOutputStream(file)) {
            fos.write(s.getBytes(Files.UTF_8));
        }
    }

    private static void assertEquals(Long256 expected, Long256 actual) {
        if (expected == actual) return;
        if (actual == null) {
            Assert.fail("Expected " + toHexString(expected) + ", but was: null");
        }

        if (expected.getLong0() != actual.getLong0()
                || expected.getLong1() != actual.getLong1()
                || expected.getLong2() != actual.getLong2()
                || expected.getLong3() != actual.getLong3()) {
            Assert.assertEquals(toHexString(expected), toHexString(actual));
        }
    }

    private static String toHexString(Long256 expected) {
        return Long.toHexString(expected.getLong0()) + " " +
                Long.toHexString(expected.getLong1()) + " " +
                Long.toHexString(expected.getLong2()) + " " +
                Long.toHexString(expected.getLong3());
    }

    private static void assertEquals(RecordMetadata metadataExpected, RecordMetadata metadataActual) {
        Assert.assertEquals("Column count must be same", metadataExpected.getColumnCount(), metadataActual.getColumnCount());
        for (int i = 0, n = metadataExpected.getColumnCount(); i < n; i++) {
            Assert.assertEquals("Column name " + i, metadataExpected.getColumnName(i), metadataActual.getColumnName(i));
            Assert.assertEquals("Column type " + i, metadataExpected.getColumnType(i), metadataActual.getColumnType(i));
        }
    }

    @FunctionalInterface
    public interface LeakProneCode {
        void run() throws Exception;
    }
}<|MERGE_RESOLUTION|>--- conflicted
+++ resolved
@@ -25,8 +25,8 @@
 package io.questdb.test.tools;
 
 import io.questdb.cairo.*;
+import io.questdb.cairo.sql.*;
 import io.questdb.cairo.sql.Record;
-import io.questdb.cairo.sql.*;
 import io.questdb.griffin.CompiledQuery;
 import io.questdb.griffin.SqlCompiler;
 import io.questdb.griffin.SqlException;
@@ -72,12 +72,6 @@
         return true;
     }
 
-<<<<<<< HEAD
-    public static void assertConnect(long fd, long sockAddr, boolean noLinger) {
-        long rc = connect(fd, sockAddr, noLinger);
-        if (rc != 0) {
-            Assert.fail("could not connect, errno=" + Os.errno());
-=======
     public static long connect(long fd, long sockAddr) {
         Assert.assertTrue(fd > -1);
         return Net.connect(fd, sockAddr);
@@ -87,7 +81,6 @@
         try {
             barrier.await();
         } catch (Throwable ignore) {
->>>>>>> 22b61fcf
         }
     }
 
@@ -396,6 +389,7 @@
     }
 
     public static void assertIndexBlockCapacity(SqlExecutionContext sqlExecutionContext, CairoEngine engine, String tableName, String columnName) {
+
         engine.releaseAllReaders();
         try (TableReader rdr = engine.getReader(sqlExecutionContext.getCairoSecurityContext(), tableName)) {
             TableReaderMetadata metadata = rdr.getMetadata();
@@ -514,14 +508,6 @@
         assertEquals(expected, sink);
     }
 
-    public static long connect(long fd, long sockAddr, boolean noLinger) {
-        Assert.assertTrue(fd > -1);
-        if (noLinger) {
-            Net.configureNoLinger(fd);
-        }
-        return Net.connect(fd, sockAddr);
-    }
-
     public static void copyMimeTypes(String targetDir) throws IOException {
         try (InputStream stream = TestUtils.class.getResourceAsStream("/site/conf/mime.types")) {
             Assert.assertNotNull(stream);
@@ -537,6 +523,15 @@
         }
     }
 
+    public static boolean drainEngineCmdQueue(CairoEngine engine) {
+        boolean useful = false;
+        while (engine.tick()) {
+            useful = true;
+            // drain the engine queue
+        }
+        return useful;
+    }
+
     public static void createPopulateTable(
             SqlCompiler compiler,
             SqlExecutionContext sqlExecutionContext,
@@ -640,15 +635,6 @@
         }
     }
 
-    public static boolean drainEngineCmdQueue(CairoEngine engine) {
-        boolean useful = false;
-        while (engine.tick()) {
-            useful = true;
-            // drain the engine queue
-        }
-        return useful;
-    }
-
     public static int getJavaVersion() {
         String version = System.getProperty("java.version");
         if (version.startsWith("1.")) {
